import parameters as param
import models.logit as logit
import models.generation as generation
from datatypes.demand import Demand
import datahandling.resultdata as result
import numpy
import pandas

class Purpose:
    def __init__(self, specification, zone_data):
        """Generic container class without methods.
        Sets the purpose zone bounds.

        Parameters
        ----------
        specification : dict
            "name" : str
                Tour purpose name
            "orig" : str
                Origin of the tours
            "dest" : str
                Destination of the tours
            "area" : str
                Model area
        zone_data : ZoneData
            Data used for all demand calculations
        """
        self.name = specification["name"]
        self.orig = specification["orig"]
        self.dest = specification["dest"]
        self.area = specification["area"]
        self.sources = []
        if self.area == "metropolitan":
            l = 0
            u = zone_data.first_peripheral_zone
        if self.area == "peripheral":
            l = zone_data.first_peripheral_zone
            u = zone_data.nr_zones
        if self.area == "all":
            l = 0
            u = zone_data.nr_zones
        if self.area == "external":
            l = zone_data.first_external_zone
            u = None
        self.bounds = slice(l, u)
        self.zone_data = zone_data
        self.generated_tours = {}
        self.attracted_tours = {}

    @property
    def zone_numbers(self):
        return self.zone_data.zone_numbers[self.bounds]

class TourPurpose(Purpose):
    def __init__(self, specification, zone_data):
        """Standard two-way tour purpose.

        Parameters
        ----------
        specification : dict
            "name" : str
                Tour purpose name (hw/oo/hop/sop/...)
            "orig" : str
                Origin of the tours (home/source)
            "dest" : str
                Destination of the tours (work/other/source/...)
            "area" : str
                Model area (metropolitan/peripheral)
        zone_data : ZoneData
            Data used for all demand calculations
        """
        Purpose.__init__(self, specification, zone_data)
        if self.orig == "source":
            self.gen_model = generation.NonHomeGeneration(self)
        else:
            self.gen_model = generation.GenerationModel(self)
        if self.name == "sop":
            self.model = logit.OriginModel(zone_data, self)
        elif self.name == "so":
            self.model = logit.DestModeModel(zone_data, self)
        else:
            self.model = logit.ModeDestModel(zone_data, self)
        self.modes = self.model.mode_choice_param.keys()
        self.sec_dest_purpose = None

    def init_sums(self):
        for mode in self.modes:
            self.generated_tours[mode] = numpy.zeros_like(self.zone_numbers)
            self.attracted_tours[mode] = numpy.zeros_like(self.zone_data.zone_numbers)

    def calc_prob(self, impedance):
        """Calculate mode and destination probabilities.
        
        Parameters
        ----------
        impedance : dict
            Mode (car/transit/bike/walk) : dict
                Type (time/cost/dist) : numpy 2d matrix
        """
        self.prob = self.model.calc_prob(impedance)
        self.dist = impedance["car"]["dist"]

    def calc_demand(self):
        """Calculate purpose specific demand matrices.
              
        Return
        ------
        dict
            Mode (car/transit/bike) : dict
                Demand matrix for whole day : Demand
        """
        tours = self.gen_model.get_tours()
        demand = {}
        self.aggregated_demand = {}
        self.demand_sums = {}
        self.trip_lengths = {}
        for mode in self.model.mode_choice_param:
            mtx = (self.prob.pop(mode) * tours).T
            try:
                self.sec_dest_purpose.gen_model.add_tours(mtx, mode, self)
            except AttributeError:
                pass
            demand[mode] = Demand(self, mode, mtx)
            self.attracted_tours[mode] = mtx.sum(0)
            self.generated_tours[mode] = mtx.sum(1)
            self.demand_sums[mode] = self.generated_tours[mode].sum()
            self.trip_lengths[mode] = self._count_trip_lengths(
                mtx, self.dist)
        self.print_data(demand)
        return demand

<<<<<<< HEAD
    def print_data(self, demand):
        for mode in demand:
            aggregated_demand = self._aggregate(demand[mode].matrix)
=======
    def print_data(self):
        attracted_tours = 0
        for mode in self.model.mode_choice_param:
            attracted_tours += self.attracted_tours[mode]
            aggregated_demand = self._aggregate(self.demand[mode])
>>>>>>> 5c53de84
            result.print_matrix(aggregated_demand,
                                "aggregated_demand", self.name + "_" + mode)
            own_zone = self.zone_data.get_data("own_zone", self.bounds)
            own_zone_demand = own_zone * demand[mode].matrix
            own_zone_aggregated = self._aggregate(own_zone_demand)
            result.print_data(
                numpy.diag(own_zone_aggregated), "own_zone_demand.txt",
                own_zone_aggregated.index, self.name + "_" + mode[0])
            result.print_data(
                self.trip_lengths[mode], "trip_lengths.txt",
                self.trip_lengths[mode].index, self.name + "_" + mode[0])
        result.print_data(
            attracted_tours, "attraction.txt",
            self.zone_data.zone_numbers, self.name)
        demsums = self.demand_sums
        demand_all = sum(demsums.values())
        mode_shares = {mode: demsums[mode] / demand_all for mode in demsums}
        result.print_data(
            pandas.Series(mode_shares), "mode_share.txt",
            demsums.keys(), self.name)
    
    def _aggregate(self, mtx):
        """Aggregate matrix to larger areas."""
        dest = self.zone_data.zone_numbers
        orig = self.zone_numbers
        mtx = pandas.DataFrame(mtx, orig, dest)
        areas = (
            "helsinki_cbd",
            "helsinki_other",
            "espoo_vant_kau",
            "surrounding",
            "peripheral",
        )
        aggr_mtx = pandas.DataFrame(0, areas, areas)
        tmp_mtx = pandas.DataFrame(0, areas, dest)
        for area in areas:
            l = param.areas[area][0]
            u = param.areas[area][1]
            tmp_mtx.loc[area] = mtx.loc[l:u].sum(0).values
        for area in areas:
            l = param.areas[area][0]
            u = param.areas[area][1]
            aggr_mtx.loc[:, area] = tmp_mtx.loc[:, l:u].sum(1).values
        return aggr_mtx

    def _count_trip_lengths(self, trips, dist):
        intervals = ("0-1", "1-3", "3-5", "5-10", "10-20", "20-inf")
        trip_lengths = pandas.Series(index=intervals)
        for tl in trip_lengths.index:
            bounds = tl.split("-")
            l = float(bounds[0])
            u = float(bounds[1])
            trip_lengths[tl] = trips[(dist>=l) & (dist<u)].sum()
        return trip_lengths


class SecDestPurpose(Purpose):
    def __init__(self, specification, zone_data):
        """Purpose for secondary destination of tour.

        Parameters
        ----------
        specification : dict
            "name" : str
                Tour purpose name (hoo)
            "orig" : str
                Origin of the tours (home)
            "dest" : str
                Destination of the tours (any)
            "area" : str
                Model area (metropolitan)
        zone_data : ZoneData
            Data used for all demand calculations
        """
        Purpose.__init__(self, specification, zone_data)
        self.gen_model = generation.SecDestGeneration(self)
        self.model = logit.SecDestModel(zone_data, self)
        self.modes = self.model.dest_choice_param.keys()

    def init_sums(self):
        for mode in self.model.dest_choice_param:
            self.generated_tours[mode] = 0
            self.attracted_tours[mode] = numpy.zeros_like(self.zone_data.zone_numbers, float)

    def generate_tours(self):
        """Generate the source tours without secondary destinations."""
        self.tours = {}
        self.init_sums()
        for mode in self.model.dest_choice_param:
<<<<<<< HEAD
            self.tours[mode] = self.gen_model.generate_tours(mode)
=======
            self.tours[mode] = self.gen_model.get_tours(mode)
            self.attracted_tours[mode] = self.tours[mode].sum(0)
            self.generated_tours[mode] = self.tours[mode].sum(1)
>>>>>>> 5c53de84

    def distribute_tours(self, mode, impedance, origin):
        """Decide the secondary destination for all tours (generated 
        earlier) starting from one specific zone.
        
        Parameters
        ----------
        mode : str
            Mode (car/transit/bike)
        impedance : dict
            Type (time/cost/dist) : numpy 2d matrix
        origin : int
            The zone index from which these tours origin

        Return
        ------
        Demand
            Matrix of destination -> secondary_destination pairs
            The origin zone for all of these tours
        """
        dest_imp = {}
        for mtx_type in impedance:
            dest_imp[mtx_type] = ( impedance[mtx_type][self.bounds, :]
                                 + impedance[mtx_type][:, origin]
                                 - impedance[mtx_type][origin, self.bounds][:, numpy.newaxis])
        # TODO Make origin distinction between impedance matrix and lookup
        # In peripheral area these would not be the same
        prob = self.model.calc_prob(mode, dest_imp, origin)
        demand = (prob * self.tours[mode][origin, :]).T
        self.attracted_tours[mode] += demand.sum(0)
        return Demand(self, mode, demand, origin)

    def calc_prob(self, mode, impedance, position):
        """Calculate secondary destination probabilites for tours
        starting and ending in two specific zones.
        Method used in agent-based simulation.
        
        Parameters
        ----------
        mode : str
            Mode (car/transit/bike)
        impedance : dict
            Type (time/cost/dist) : numpy 2d matrix
        position : tuple
            int
                Origin zone
            int
                Destination zone

        Return
        ------
        numpy 1-d array
            Probability vector for chosing zones as secondary destination
        """
        orig = position[0]
        dest = position[1]
        dest_imp = {}
        for mtx_type in impedance:
            dest_imp[mtx_type] = ( impedance[mtx_type][dest, :]
                                 + impedance[mtx_type][:, orig]
                                 - impedance[mtx_type][orig, dest])
        return self.model.calc_prob(mode, dest_imp, orig, dest)<|MERGE_RESOLUTION|>--- conflicted
+++ resolved
@@ -129,17 +129,11 @@
         self.print_data(demand)
         return demand
 
-<<<<<<< HEAD
     def print_data(self, demand):
+        attracted_tours = 0
         for mode in demand:
+            attracted_tours += self.attracted_tours[mode]
             aggregated_demand = self._aggregate(demand[mode].matrix)
-=======
-    def print_data(self):
-        attracted_tours = 0
-        for mode in self.model.mode_choice_param:
-            attracted_tours += self.attracted_tours[mode]
-            aggregated_demand = self._aggregate(self.demand[mode])
->>>>>>> 5c53de84
             result.print_matrix(aggregated_demand,
                                 "aggregated_demand", self.name + "_" + mode)
             own_zone = self.zone_data.get_data("own_zone", self.bounds)
@@ -229,13 +223,7 @@
         self.tours = {}
         self.init_sums()
         for mode in self.model.dest_choice_param:
-<<<<<<< HEAD
-            self.tours[mode] = self.gen_model.generate_tours(mode)
-=======
             self.tours[mode] = self.gen_model.get_tours(mode)
-            self.attracted_tours[mode] = self.tours[mode].sum(0)
-            self.generated_tours[mode] = self.tours[mode].sum(1)
->>>>>>> 5c53de84
 
     def distribute_tours(self, mode, impedance, origin):
         """Decide the secondary destination for all tours (generated 
