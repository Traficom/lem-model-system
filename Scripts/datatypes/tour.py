--- conflicted
+++ resolved
@@ -18,7 +18,6 @@
         self.dest = None
         self.sec_dest = None
         self.matrix = 1 # So far, one person per tour
-<<<<<<< HEAD
         try:
             sec_dest_prob = purpose.sec_dest_purpose.gen_model.param[purpose.name]
         except AttributeError:
@@ -27,48 +26,25 @@
             self.has_sec_dest = True
         else:
             self.has_sec_dest = False
-
-    @property 
-    def purpose(self):
-        if self.has_sec_dest and self.mode != "walk":
-            return self._purpose.sec_dest_purpose
-        else:
-            return self._purpose
-=======
-        self.has_sec_dest = False
->>>>>>> d3753cb4
     
     @property
     def position(self):
         """tuple: (origin, destination, (secondary destination))
         Position where to insert the demand
         """
-<<<<<<< HEAD
-        zone_data = self._purpose.zone_data
+        zone_data = self.purpose.zone_data
         position = [zone_data.zone_index(self.orig)]
-=======
-        zone_numbers = self.purpose.zone_data.zone_numbers
-        position = numpy.where(zone_numbers == self.orig)[0].tolist()
->>>>>>> d3753cb4
         if self.dest is not None:
             position.append(zone_data.zone_index(self.dest))
         if self.sec_dest is not None:
             position.append(zone_data.zone_index(self.sec_dest))
         return position
 
-<<<<<<< HEAD
     def choose_mode(self, is_car_user):
-        model = self._purpose.model
+        model = self.purpose.model
         probs = model.calc_individual_mode_prob(is_car_user, self.orig)
-        self.mode = numpy.random.choice(a=self._purpose.modes, p=probs)
+        self.mode = numpy.random.choice(a=self.purpose.modes, p=probs)
         self.purpose.generated_tours[self.mode][self.position[0]] += 1
-=======
-    def choose_mode(self):
-        probs = []
-        for mode in self.purpose.modes:
-            probs.append(self.purpose.model.mode_prob[mode][self.position[0]])
-        self.mode = numpy.random.choice(a=self.purpose.modes, p=probs)
->>>>>>> d3753cb4
 
     def choose_destination(self, impedance):
         zone_numbers = self.purpose.zone_data.zone_numbers
@@ -76,17 +52,9 @@
         self.dest = numpy.random.choice(a=zone_numbers, p=probs)
         self.purpose.attracted_tours[self.mode][self.position[1]] += 1
         if self.has_sec_dest and self.mode != "walk":
-<<<<<<< HEAD
-            probs = self.purpose.calc_prob(
-                self.mode, impedance[self.mode], self.position)
-            self.sec_dest = numpy.random.choice(a=zone_numbers, p=probs)
-            self.purpose.attracted_tours[self.mode][self.position[2]] += 1
-=======
             probs = self.purpose.sec_dest_purpose.calc_prob(
                 self.mode, impedance[self.mode], self.position)
             self.sec_dest = numpy.random.choice(a=zone_numbers, p=probs)
-            sec_dest = numpy.where(zone_numbers == self.sec_dest)[0][0]
-            self.purpose.sec_dest_purpose.attracted_tours[self.mode][sec_dest] += 1
->>>>>>> d3753cb4
+            self.purpose.sec_dest_purpose.attracted_tours[self.mode][self.position[2]] += 1
         else:
             self.sec_dest = None