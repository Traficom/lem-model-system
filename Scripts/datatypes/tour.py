from __future__ import annotations
from typing import TYPE_CHECKING, Dict, List, Optional, Tuple, Union, cast
import numpy # type: ignore
import random
if TYPE_CHECKING:
    from datatypes.purpose import TourPurpose
    from datatypes.zone import Zone
from models.logit import ModeDestModel

import parameters.car as param
import parameters.zone as zone_param
from parameters.assignment import assignment_classes, vot_inv


class Tour:
    """Tour definition for agent-based simulation.
    
    Parameters
    ----------
    purpose : datatypes.purpose.TourPurpose
        Travel purpose (hw/hs/ho/...)
    origin : Zone or Tour
        Origin zone number or origin tour (if non-home tour)
    person_id: 
        id of Person
    """
    # Expansion factor used on demand in departure time model
    matrix = numpy.array([[1 / zone_param.agent_demand_fraction]])
    attr = ["person_id", "purpose_name", "mode", 
            "total_access", "sustainable_access",
            "cost", "gen_cost"]

    def __init__(self, 
                 purpose: TourPurpose, 
                 origin: Union[Zone,'Tour'], 
                 person_id: int):
        self.person_id = person_id
        self.purpose = purpose
        self.purpose_name = purpose.name
        self.purpose.name = cast(str, self.purpose.name) #type checker help
        self.orig = origin
        try:
            self.sec_dest_prob = purpose.sec_dest_purpose.gen_model.param[purpose.name]
        except AttributeError:
            self.sec_dest_prob = 0
<<<<<<< HEAD
        self._mode_draw = random.random()
=======
        self._is_car_passenger = (True
            if random.random() > param.car_driver_share[self.purpose.name]
            else False)
        self._mode_draw = numpy.random.gumbel(size=len(self.purpose.modes))
>>>>>>> 0edee9de
        self._dest_draw = random.random()
        self._sec_dest_gen_draw = random.random()
        self._sec_dest_draw = random.random()

    @property
    def mode(self):
            return self.purpose.modes[self._mode_idx]

    @property
    def orig(self):
        return self.purpose.zone_data.zone_numbers[self.position[0]]

    @orig.setter
    def orig(self, origin):
        try:
            self._position = (origin.index,)
        except AttributeError:
            # If this is non-home tour, origin refers to home-based tour
            self._source = origin
            self._non_home_position = ()

    @property
    def dest(self) -> Optional[int]:
        if len(self.position) > 1:
            return self.purpose.zone_data.zone_numbers[self.position[1]]
        else:
            return None

    @dest.setter
    def dest(self, destination):
        self.position = (
            self.position[0],
            destination.index
        )

    @property
    def sec_dest(self) -> Optional[int]:
        if len(self.position) > 2:
            self.position = cast(Tuple[int,int,int], self.position) #help for the type checker
            return self.purpose.zone_data.zone_numbers[self.position[2]]
        else:
            return None

    @sec_dest.setter
    def sec_dest(self, destination):
        self.position = (
            self.position[0],
            self.position[1],
            destination.index
        )

    @property
    def position(self) -> Union[Tuple[int,int], Tuple[int,int,int]]:
        """Index position in matrix where to insert the demand.

        Returns
        -------
        tuple of ints
            (origin, destination, (secondary destination))
        """
        try:
            return self._position
        except AttributeError:
            return self._source.position[:1] + self._non_home_position

    @position.setter
    def position(self, position):
        if hasattr(self, "_position"):
            self._position = position
        else:
            self._non_home_position = position[1:]

    def choose_mode(self, is_car_user: bool):
        """Choose tour travel mode.

        Assumes tour purpose model has already calculated probability matrices.
        
        Parameters
        ----------
        is_car_user : bool
            Whether the person is car user or not
        """
        utils = self.purpose.model.calc_individual_mode_prob(
                is_car_user, self.position[0]) + self._mode_draw
        self._mode_idx = utils.argmax()
        self.purpose.generated_tours[self.mode][self.position[0]] += 1
        self.total_access = (-self.purpose.model.money_utility
                             * utils[self._mode_idx])

    @property
    def sustainable_access(self):
        return -self.purpose.accessibility_model.accessibility["sustainable_scaled"][self.orig]

    def choose_destination(self, sec_dest_tours: Dict[str, Dict[int, Dict[int, List['Tour']]]]):
        """Choose primary destination for the tour.

        Assumes tour purpose model has already calculated probability matrices.

        Parameters
        ----------
        sec_dest_tours : dict
            Mode (car/transit/bike/walk) : dict
               Dictionary for inserting tours with secondary destination,
               key is `self.position`
        """
        orig_idx = self.position[0]
        orig_rel_idx = orig_idx - self.purpose.bounds.start
        self.purpose.model = cast(ModeDestModel, self.purpose.model) #type checker help
        dest_idx = numpy.searchsorted(
            self.purpose.model.cumul_dest_prob[self.mode][:, orig_rel_idx],
            self._dest_draw)
        self.position = (orig_idx, dest_idx)
        self.purpose.attracted_tours[self.mode][dest_idx] += 1
        self.purpose.histograms[self.mode].add(
            self.purpose.dist[orig_rel_idx, dest_idx])
        for name in self.purpose.mappings:
            i = self.purpose.mappings[name].iat[orig_idx]
            j = self.purpose.mappings[name].iat[dest_idx]
            self.purpose.aggregates[name][self.mode].at[i, j] += 1
        if orig_idx == dest_idx:
            self.purpose.own_zone_demand[self.mode].iat[orig_rel_idx] += 1
        bounds = self.purpose.sec_dest_purpose.bounds
        try:
            if (bounds.start <= orig_idx < bounds.stop
                    and bounds.start <= dest_idx < bounds.stop):
                is_in_area = True
            else:
                is_in_area = False
        except AttributeError:
            is_in_area = False
        if (self.mode not in ("walk", "car_pax") and is_in_area
                and self._sec_dest_gen_draw < self.sec_dest_prob[self.mode]):
            orig_rel_idx = orig_idx - bounds.start
            dest_idx -= bounds.start
            sec_dest_tours[self.mode][orig_rel_idx][dest_idx].append(self)

    def choose_secondary_destination(self, cumulative_probs: numpy.ndarray):
        """Choose secondary destination for the tour.

        Parameters
        ----------
        cumulative_probs : numpy.ndarray
            1d array with cumulative probabilities for destinations
        """
        dest_idx = (self.purpose.sec_dest_purpose.bounds.start
                    + numpy.searchsorted(cumulative_probs, self._sec_dest_draw))
        self.position = (self.position[0], self.position[1], dest_idx)
        self.purpose.sec_dest_purpose.attracted_tours[self.mode][dest_idx] += 1
    
    def calc_cost(self, impedance: Dict[str,Dict[str,Dict[str,numpy.ndarray]]]):
        """Construct cost and time components from tour dest choice.

        Parameters
        ----------
        impedance: dict
            Time period (aht/pt/iht) : dict
                Type (time/cost/dist) : dict
                    Assignment class (car_work/transit/...) : numpy 2d matrix
        """
        time = self._get_cost(impedance, "time")
        self.cost = self._get_cost(impedance, "cost")
        self.purpose_name = cast(str, self.purpose_name) #type checker help
        vot = 1 / vot_inv[assignment_classes[self.purpose_name]]
        self.gen_cost = self.cost + time * vot

    def _get_cost(self, 
                  impedance: Dict[str,Dict[str,Dict[str,numpy.ndarray]]], 
                  mtx_type: str) -> Union[int,float]:
        """Get cost and time components from tour dest choice."""
        self.purpose.name = cast(str, self.purpose.name) #type checker help
        demand_type = assignment_classes[self.purpose.name]
        cost: float = 0.0
        try:
            if demand_type == "work":
                departure_imp = impedance["aht"][mtx_type][self.mode]
                sec_dest_imp = impedance["iht"][mtx_type][self.mode]
                return_imp = impedance["iht"][mtx_type][self.mode]
            else:
                departure_imp = impedance["pt"][mtx_type][self.mode]
                sec_dest_imp = impedance["pt"][mtx_type][self.mode]
                return_imp = impedance["pt"][mtx_type][self.mode]
            # first leg of tour
            cost += departure_imp[self.position[0], self.position[1]]
            # check if tour has secondary destination and add accordingly
            if len(self.position) > 2:
                self.position = cast(Tuple[int,int,int], self.position) #type checker help
                cost += sec_dest_imp[self.position[1], self.position[2]]
                cost += return_imp[self.position[2], self.position[0]]
            else: 
                cost += return_imp[self.position[1], self.position[0]]
        except KeyError:
            # bike and walk modes do not have cost matrices specified
            # KeyErrors are produced when trying to access matrix
            pass
        return cost

    def __str__(self) -> str:
        """ Return tour attributes as string.

        Returns
        ----------
        str
            Tour object attributes.
        """
        tourdata = [str(getattr(self, attr)) for attr in Tour.attr]
        return "\t".join(tourdata)<|MERGE_RESOLUTION|>--- conflicted
+++ resolved
@@ -43,14 +43,7 @@
             self.sec_dest_prob = purpose.sec_dest_purpose.gen_model.param[purpose.name]
         except AttributeError:
             self.sec_dest_prob = 0
-<<<<<<< HEAD
-        self._mode_draw = random.random()
-=======
-        self._is_car_passenger = (True
-            if random.random() > param.car_driver_share[self.purpose.name]
-            else False)
         self._mode_draw = numpy.random.gumbel(size=len(self.purpose.modes))
->>>>>>> 0edee9de
         self._dest_draw = random.random()
         self._sec_dest_gen_draw = random.random()
         self._sec_dest_draw = random.random()
