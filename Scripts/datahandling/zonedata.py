--- conflicted
+++ resolved
@@ -32,21 +32,8 @@
         self.externalgrowth = read_csv_file(
             data_dir, ".ext",
             all_zone_numbers[all_zone_numbers.searchsorted(external[0]):],
-<<<<<<< HEAD
             float)
         self.transit_zone = read_csv_file(data_dir, ".tco")
-=======
-            dtype)
-        transit = read_csv_file(data_dir, ".tco")
-        try:
-            transit["fare"] = transit["fare"].astype(
-                dtype=float, errors='raise')
-        except ValueError:
-            msg = "Zonedata file .tco has fare values not convertible to float"
-            log.error(msg)
-            raise ValueError(msg)
-        self.transit_zone = TransitFareZoneSpecification(transit)
->>>>>>> 2542fa2f
         try:
             cardata = read_csv_file(data_dir, ".car")
             self["parking_norm"] = cardata["prknorm"]
