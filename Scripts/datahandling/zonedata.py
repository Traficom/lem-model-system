from __future__ import annotations
from typing import Any, List, Sequence, Union
from pathlib import Path
import numpy # type: ignore
import pandas
import fiona
import logging
import json

import parameters.zone as param
import utils.log as log
from datatypes.zone import Zone, ZoneAggregations


class ZoneData:
    """Container for zone data read from input files.

    Parameters
    ----------
    data_path : Path
        File where scenario input data is found
    zone_numbers : list
        Zone numbers to compare with for validation
    zone_mapping : str
            Name of column where mapping between data zones (index)
            and assignment zones
    """
    def __init__(self, data_path: Path, zone_numbers: Sequence,
                 zone_mapping: str):
        self._values = {}
        self.share = ShareChecker(self)
        all_zone_numbers = numpy.array(zone_numbers)
        self.all_zone_numbers = all_zone_numbers
        peripheral = param.purpose_areas["peripheral"]
        self.zone_numbers = pandas.Index(
            all_zone_numbers[:all_zone_numbers.searchsorted(peripheral[1])],
            name="analysis_zone_id")
        Zone.counter = 0
<<<<<<< HEAD
        data = read_zonedata(data_path, self.zone_numbers, zone_mapping)
=======
        data, mapping = read_zonedata(
            data_dir / "zonedata.gpkg", self.zone_numbers, zone_mapping)
        self.mapping = mapping
>>>>>>> 8479378f
        zone_indices = pandas.Series(
            range(len(self.zone_numbers)), index=self.zone_numbers)
        agg_keys = [key for key in data if "aggregate_results_" in key]
        aggs = data[agg_keys].rename(
            columns=lambda x : x.replace("aggregate_results_", ""))
        self.aggregations = ZoneAggregations(
            aggs, data["municipality_center"].map(zone_indices))
        self.zones = {number: Zone(number, self.aggregations)
            for number in self.zone_numbers}
        self.share["share_female"] = pandas.Series(
            0.5, self.zone_numbers, dtype=numpy.float32)
        self.share["share_male"] = pandas.Series(
            0.5, self.zone_numbers, dtype=numpy.float32)
        share_7_99 = pandas.Series(0, self.zone_numbers, dtype=numpy.float32)
        pop = data["population"]
        wp = data["workplaces"]
        for col in data:
            if col not in agg_keys:
                self[col] = data[col]
            if col.startswith("sh_age"):
                pop_share = data[col]
                self.share[col] = pop_share
                col_name = col.replace("sh_", "")
                self[col_name] = pop_share * pop
                self[col_name + "_female"] = 0.5 * pop_share * pop
                self[col_name + "_male"] = 0.5 * pop_share * pop
                share_7_99 += pop_share
            if col.startswith("sh_income"):
                self[col.replace("sh_", "")] = data[col] * pop
            if col.startswith("sh_wrk_"):
                self[col.replace("sh_wrk_", "")] = data[col] * wp
        self.share["share_age_7-99"] = share_7_99
        self.nr_zones = len(self.zone_numbers)
        # Create diagonal matrix with zone area
        self["within_zone"] = numpy.full((self.nr_zones, self.nr_zones), 0.0)
        self["within_zone"][numpy.diag_indices(self.nr_zones)] = 1.0
        # Two-way intrazonal distances from building distances
        self["within_zone_dist"] = (self["within_zone"] 
                                    * data["avg_building_distance"].values * 2)
        self["within_zone_time"] = self["within_zone_dist"] / (20/60) # 20 km/h
        # Unavailability of intrazonal tours
        self["within_zone_inf"] = numpy.full((self.nr_zones, self.nr_zones), 0.0)
        self["within_zone_inf"][numpy.diag_indices(self.nr_zones)] = numpy.inf
        # Create matrix where value is True if origin and destination is in
        # same municipality
        municipalities = self.aggregations.mappings["municipality"].values
        within_municipality = municipalities[:, numpy.newaxis] == municipalities
        self["within_municipality"] = within_municipality
        self["outside_municipality"] = ~within_municipality
        for dummy in ("Helsingin_kantakaupunki", "Tampereen_kantakaupunki"):
            self[dummy] = self.dummy("subarea", dummy)
        for key in data["aggregate_results_submodel"].unique():
            self["population_" + key] = self.dummy("submodel", key) * pop

    def dummy(self, division_type, name, bounds=slice(None)):
        dummy = self.aggregations.mappings[division_type][bounds] == name
        return dummy

    @property
    def zone_values(self):
        return {key: val for key, val in self._values.items()
            if isinstance(val, pandas.Series)}

    def __getitem__(self, key):
        return self._values[key]

    def __setitem__(self, key: str, data: Any):
        try:
            if not numpy.isfinite(data).all():
                for (i, val) in data.iteritems():
                    if not numpy.isfinite(val):
                        msg = "{} for zone {} is not a finite number".format(
                            key, i).capitalize()
                        log.error(msg)
                        raise ValueError(msg)
        except TypeError:
            for (i, val) in data.iteritems():
                try:
                    float(val)
                except ValueError:
                    msg = "{} for zone {} is not a number".format(
                        key, i).capitalize()
                    log.error(msg)
                    raise TypeError(msg)
            msg = "{} could not be read".format(key).capitalize()
            log.error(msg)
            raise TypeError(msg)
        if (data < 0).any():
            for (i, val) in data.iteritems():
                if val < 0:
                    msg = "{} ({}) for zone {} is negative".format(
                        key, val, i).capitalize()
                    log.error(msg)
                    raise ValueError(msg)
        self._values[key] = data.astype(numpy.float32)

    def zone_index(self, 
                   zone_number: int) -> int:
        """Get index of given zone number.

        Parameters
        ----------
        zone_number : int
            The zone number to look up
        
        Returns
        -------
        int
            Index of zone number
        """
        return self.zones[zone_number].index

    def get_data(self, key: str, bounds: slice, generation: bool=False) -> Union[pandas.Series, numpy.ndarray]:
        """Get data of correct shape for zones included in purpose.
        
        Parameters
        ----------
        key : str
            Key describing the data (e.g., "population")
        bounds : slice
            Slice that describes the lower and upper bounds of purpose
        generation : bool, optional
            If set to True, returns data only for zones in purpose,
            otherwise returns data for all zones
        
        Returns
        -------
        pandas Series or numpy 2-d matrix
        """
        try:
            val = self._values[key]
        except KeyError as err:
            keyl: List[str] = key.split('<')
            if keyl[1] in ("within_municipality", "outside_municipality"):
                # If parameter is only for own municipality or for all
                # municipalities except own, array is multiplied by
                # bool matrix
                return (self[keyl[1]] * self._values[keyl[0]].values)[bounds, :]
            else:
                raise KeyError(err)
        if val.ndim == 1: # If not a compound (i.e., matrix)
            if generation:  # Return values for purpose zones
                return val[bounds].values
            else:  # Return values for all zones
                return val.values
        else:  # Return matrix (purpose zones -> all zones)
            return val[bounds, :]


class ShareChecker:
    def __init__(self, data):
        self.data = data

    def __setitem__(self, key, data):
        if (data > 1.02).any():
            for (i, val) in data.iteritems():
                if val > 1.02:
                    msg = "{} ({}) for zone {} is larger than one".format(
                        key, val, i).capitalize()
                    log.error(msg)
                    raise ValueError(msg)
        self.data[key] = data

def read_zonedata(path: Path,
                  zone_numbers: numpy.ndarray,
                  zone_mapping_name: str):
    """Read zone data from space-separated file.

    Parameters
    ----------
    path : Path
        Path to the .gpkg file
    zone_numbers : ndarray
        Zone numbers to compare with for validation
    zone_mapping_name : str
        Name of column where mapping between data zones (index)
        and assignment zones

    Returns
    -------
    pandas.DataFrame
        Zone data
    pandas.Series
        Mapping between zones in zone-data file and in network
    """
    if not path.exists():
        msg = f"Path {path} not found."
        raise NameError(msg)
    logging.getLogger("fiona").setLevel(logging.ERROR)
    with fiona.open(path, ignore_geometry=True) as colxn:
        data = pandas.DataFrame(
            [record["properties"] for record in colxn],
            columns=list(colxn.schema["properties"]))
    data.set_index("input_zone_id", inplace=True)
    if data.index.hasnans:
        msg = "Row with only spaces or tabs in file {}".format(path)
        log.error(msg)
        raise IndexError(msg)
    if data.index.has_duplicates:
        raise IndexError("Index in file {} has duplicates".format(path))
    if not data.index.is_monotonic_increasing:
        data.sort_index(inplace=True)
        log.warn("File {} is not sorted in ascending order".format(path))
    zone_mapping = data[zone_mapping_name]
    zone_variables = json.loads(
        (Path(__file__).parent / "zone_variables.json").read_text("utf-8"))
    aggs = {}
    for func, cols in zone_variables.items():
        for col in cols:
            try:
                total = col["total"]
            except TypeError:
                aggs[col] = func
            else:
                aggs[total] = func
                for share in col["shares"]:
                    aggs[share] = lambda x: avg(x, weights=data[total])
    data = data.groupby(zone_mapping_name).agg(aggs)
    data.index = data.index.astype(int)
    data.index.name = "analysis_zone_id"
    if data.index.size != zone_numbers.size or (data.index != zone_numbers).any():
        for i in data.index:
            if int(i) not in zone_numbers:
                msg = (f"Zone number {i} from mapping {data.index.name} "
                       + f"in file {path} not found in network")
                log.error(msg)
                raise IndexError(msg)
        for i in zone_numbers:
            if i not in data.index:
                msg = (f"Zone number {i} not found in mapping "
                       + f"{data.index.name} in file {path}")
                log.error(msg)
                raise IndexError(msg)
        msg = "Zone numbers did not match for file {}".format(path)
        log.error(msg)
        raise IndexError(msg)
    return data, zone_mapping

def avg(data, weights):
    try:
        return numpy.average(data, weights=weights[data.index])
    except ZeroDivisionError:
        return 0<|MERGE_RESOLUTION|>--- conflicted
+++ resolved
@@ -36,13 +36,9 @@
             all_zone_numbers[:all_zone_numbers.searchsorted(peripheral[1])],
             name="analysis_zone_id")
         Zone.counter = 0
-<<<<<<< HEAD
-        data = read_zonedata(data_path, self.zone_numbers, zone_mapping)
-=======
         data, mapping = read_zonedata(
-            data_dir / "zonedata.gpkg", self.zone_numbers, zone_mapping)
+            data_path, self.zone_numbers, zone_mapping)
         self.mapping = mapping
->>>>>>> 8479378f
         zone_indices = pandas.Series(
             range(len(self.zone_numbers)), index=self.zone_numbers)
         agg_keys = [key for key in data if "aggregate_results_" in key]
