from argparse import ArgumentParser, ArgumentTypeError
import sys
from pathlib import Path
<<<<<<< HEAD
import shutil
=======
>>>>>>> cc297521

import utils.config
import utils.log as log
from assignment.emme_assignment import EmmeAssignmentModel
from assignment.mock_assignment import MockAssignmentModel
from modelsystem import ModelSystem, AgentModelSystem
from datahandling.matrixdata import MatrixData


BASE_ZONEDATA_DIR = "2018_zonedata"


def main(args):
    if args.end_assignment_only:
        iterations = 0
    elif args.free_flow_assignment or args.stored_speed_assignment:
        iterations = 1
    elif args.iterations > 0:
        iterations = args.iterations
    else:
        raise ArgumentTypeError(
            "Iteration number {} not valid".format(args.iterations))
    base_zonedata_path = Path(args.baseline_data_path, BASE_ZONEDATA_DIR)
    base_matrices_path = Path(args.baseline_data_path, "Matrices")
    forecast_zonedata_path = Path(args.forecast_data_path)
    results_path = Path(args.results_path, args.scenario_name)
    emme_project_path = Path(args.emme_path)
    log_extra = {
        "status": {
            "name": args.scenario_name,
            "state": "starting",
            "current": 0,
            "completed": 0,
            "failed": 0,
            "total": iterations,
            "log": log.filename,
            "converged": 0,
        }
    }
    # Check input data folders/files exist
<<<<<<< HEAD
    if not base_zonedata_path.exists():
        raise NameError(
            "Baseline zonedata directory '{}' does not exist.".format(
                base_zonedata_path))
    if not base_matrices_path.exists():
        raise NameError(
            "Baseline zonedata directory '{}' does not exist.".format(
                base_matrices_path))
    if not forecast_zonedata_path.exists():
=======
    if not base_zonedata_path.is_dir():
        raise NameError(
            "Baseline zonedata directory '{}' does not exist.".format(
                base_zonedata_path))
    if not base_matrices_path.is_dir():
        raise NameError(
            "Baseline zonedata directory '{}' does not exist.".format(
                base_matrices_path))
    if not forecast_zonedata_path.is_dir():
>>>>>>> cc297521
        raise NameError(
            "Forecast data directory '{}' does not exist.".format(
                forecast_zonedata_path))
    shutil.copytree(
        base_zonedata_path, results_path / BASE_ZONEDATA_DIR,
        dirs_exist_ok=True)
    shutil.copytree(
        forecast_zonedata_path, results_path / forecast_zonedata_path.name,
        dirs_exist_ok=True)

    # Choose and initialize the Traffic Assignment (supply)model
    kwargs = {
        "use_free_flow_speeds": args.free_flow_assignment,
        "delete_extra_matrices": args.delete_extra_matrices,
    }
    if args.free_flow_assignment:
        kwargs["time_periods"] = ["vrk"]
    if args.do_not_use_emme:
        log.info("Initializing MockAssignmentModel...")
        mock_result_path = results_path / "Matrices" / args.submodel
<<<<<<< HEAD
        if not mock_result_path.exists():
=======
        if not mock_result_path.is_dir():
>>>>>>> cc297521
            raise NameError(
                "Mock Results directory {} does not exist.".format(
                    mock_result_path))
        ass_model = MockAssignmentModel(MatrixData(mock_result_path), **kwargs)
    else:
        if not emme_project_path.is_file():
            raise NameError(
                ".emp project file not found in given '{}' location.".format(
                    emme_project_path))
        log.info("Initializing Emme...")
        from assignment.emme_bindings.emme_project import EmmeProject
        ass_model = EmmeAssignmentModel(
            EmmeProject(emme_project_path),
            first_scenario_id=args.first_scenario_id,
            separate_emme_scenarios=args.separate_emme_scenarios,
            save_matrices=True,
            first_matrix_id=args.first_matrix_id,
            use_stored_speeds=args.stored_speed_assignment, **kwargs)
    # Initialize model system (wrapping Assignment-model,
    # and providing demand calculations as Python modules)
    # Read input matrices (.omx) and zonedata (.csv)
    log.info("Initializing matrices and models...", extra=log_extra)
    model_args = (forecast_zonedata_path, base_zonedata_path,
                  base_matrices_path, results_path, ass_model, args.submodel)
    model = (AgentModelSystem(*model_args) if args.is_agent_model
             else ModelSystem(*model_args))
    log_extra["status"]["results"] = model.mode_share

    # Run traffic assignment simulation for N iterations,
    # on last iteration model-system will save the results
    log_extra["status"]["state"] = "preparing"
    log.info(
        "Starting simulation with {} iterations...".format(iterations),
        extra=log_extra)
    impedance = model.assign_base_demand(iterations==0)
    log_extra["status"]["state"] = "running"
    i = 1
    while i <= iterations:
        log_extra["status"]["current"] = i
        try:
            log.info("Starting iteration {}".format(i), extra=log_extra)
            impedance = (model.run_iteration(impedance, "last")
                         if i == iterations
                         else model.run_iteration(impedance, i))
            log_extra["status"]["completed"] += 1
        except Exception as error:
            log_extra["status"]["failed"] += 1
            log.error("Exception at iteration {}".format(i), error)
            log.error(
                "Fatal error occured, simulation aborted.", extra=log_extra)
            break
        gap = model.convergence.iloc[-1, :] # Last iteration convergence
        convergence_criteria_fulfilled = gap["max_gap"] < args.max_gap or gap["rel_gap"] < args.rel_gap
        if i == iterations:
            log_extra["status"]['state'] = 'finished'
        elif convergence_criteria_fulfilled:
            iterations = i + 1
        #This is here separately because the model can converge in the last iteration as well
        if convergence_criteria_fulfilled: 
            log_extra["status"]["converged"] = 1
        i += 1
    
    if not log_extra["status"]["converged"]: log.warn("Model has not converged")

    # delete emme matrices
    if not args.save_matrices and not args.do_not_use_emme:
        matrix_ids = [mtx.id for mtx
                      in ass_model.emme_project.modeller.emmebank.matrices()]
        for idx in matrix_ids:
            ass_model.emme_project.modeller.emmebank.delete_matrix(idx)
        log.info("EMME matrices deleted")

    # delete emme strategy files for scenarios
    if args.del_strat_files:
        db_path = emme_project_path.parent / "database"
        for f in db_path.glob("STRAT_s*") + db_path.glob("STRATS_s*/*"):
            try:
                f.unlink()
            except:
                log.info(f"Not able to remove file {f}.")
        log.info(f"Removed strategy files in {db_path}")
    log.info("Simulation ended.", extra=log_extra)


if __name__ == "__main__":
    # Initially read defaults from config file ("dev-config.json")
    # but allow override via command-line arguments
    config = utils.config.read_from_file()
    parser = ArgumentParser(epilog="HELMET model system entry point script.")
    parser.add_argument(
        "--version",
        action="version",
        version="helmet " + str(config.VERSION))
    # Logging
    parser.add_argument(
        "--log-level",
        choices={"DEBUG", "INFO", "WARNING", "ERROR", "CRITICAL"},
        default=config.LOG_LEVEL,
    )
    parser.add_argument(
        "--log-format",
        choices={"TEXT", "JSON"},
        default=config.LOG_FORMAT,
    )
    # HELMET scenario metadata
    parser.add_argument(
        "-o", "--end-assignment-only",
        action="store_true",
        default=config.END_ASSIGNMENT_ONLY,
        help="Using this flag runs only end assignment of base demand matrices.",
    )
    parser.add_argument(
        "-f", "--free-flow-assignment",
        action="store_true",
        default=config.FREE_FLOW_ASSIGNMENT,
        help="Using this flag runs assigment with free flow speed."
    )
    parser.add_argument(
        "-x", "--stored-speed-assignment",
        action="store_true",
        default=config.STORED_SPEED_ASSIGNMENT,
        help="Using this flag runs assigment with stored (fixed) speed."
    )
    parser.add_argument(
        "-a", "--run-agent-simulation",
        dest="is_agent_model",
        action="store_true",
        default=config.RUN_AGENT_SIMULATION,
        help="Using this flag runs agent simulations instead of aggregate model.",
    )
    parser.add_argument(
        "-m", "--do-not-use-emme",
        action="store_true",
        default=config.DO_NOT_USE_EMME,
        help="Using this flag runs with MockAssignmentModel instead of EmmeAssignmentModel, not requiring EMME.",
    )
    parser.add_argument(
        "-s", "--separate-emme-scenarios",
        action="store_true",
        default=config.SEPARATE_EMME_SCENARIOS,
        help="Using this flag creates four new EMME scenarios and saves network time-period specific results in them.",
    )
    parser.add_argument(
        "-e", "--save-emme-matrices",
        dest="save_matrices",
        action="store_true",
        default=config.SAVE_MATRICES_IN_EMME,
        help="Using this flag saves matrices for all time periods to Emme-project Database folder.",
    )
    parser.add_argument(
        "-d", "--del-strat-files",
        action="store_true",
        default=config.DELETE_STRATEGY_FILES,
        help="Using this flag deletes strategy files from Emme-project Database folder.",
    )
    parser.add_argument(
        "--scenario-name",
        type=str,
        default=config.SCENARIO_NAME,
        help="Name of HELMET scenario. Influences result folder name and log file name."),
    parser.add_argument(
        "--results-path",
        type=str,
        default=config.RESULTS_PATH,
        help="Path to folder where result data is saved to."),
    # HELMET scenario input data
    parser.add_argument(
        "--submodel",
        type=str,
        default=config.SUBMODEL,
        help="Name of submodel, used for choosing appropriate zone mapping"),
    parser.add_argument(
        "--emme-path",
        type=str,
        default=config.EMME_PROJECT_PATH,
        help="Filepath to .emp EMME-project-file"),
    parser.add_argument(
        "--first-scenario-id",
        type=int,
        default=config.FIRST_SCENARIO_ID,
        help="First (biking) scenario ID within EMME project (.emp)."),
    parser.add_argument(
        "--first-matrix-id",
        type=int,
        default=config.FIRST_MATRIX_ID,
        help="First matrix ID within EMME project (.emp). Used only if --save-emme-matrices."),
    parser.add_argument(
        "--baseline-data-path",
        type=str,
        default=config.BASELINE_DATA_PATH,
        help="Path to folder containing both baseline zonedata and -matrices (Given privately by project manager)"),
    parser.add_argument(
        "--forecast-data-path",
        type=str,
        default=config.FORECAST_DATA_PATH,
        help="Path to folder containing forecast zonedata"),
    parser.add_argument(
        "--iterations",
        type=int,
        default=config.ITERATION_COUNT,
        help="Maximum number of demand model iterations to run (each using re-calculated impedance from traffic and transit assignment)."),
    parser.add_argument(
        "--max-gap",
        type=float,
        default=config.MAX_GAP,
        help="Car work matrix maximum change between iterations"),
    parser.add_argument(
        "--rel-gap",
        type=float,
        default=config.REL_GAP,
        help="Car work matrix relative change between iterations"),
    parser.add_argument(
        "-t", "--use-fixed-transit-cost",
        action="store_true",
        default=config.USE_FIXED_TRANSIT_COST,
        help="Using this flag activates use of pre-calculated (fixed) transit costs."),
    parser.add_argument(
        "--delete-extra-matrices",
        action="store_true",
        default=config.DELETE_EXTRA_MATRICES,
        help="Using this flag means that only matrices needed in demand calculation will be stored.")
    args = parser.parse_args()

    log.initialize(args)
    log.debug("helmet_version=" + str(config.VERSION))
    log.debug('sys.version_info=' + str(sys.version_info[0]))
    log.debug('sys.path=' + str(sys.path))
    args_dict = vars(args)
    for key in args_dict:
        log.debug("{}={}".format(key, args_dict[key]))

    if sys.version_info.major == 3:
        main(args)
    else:
        log.error("Python version not supported, must use version 3")<|MERGE_RESOLUTION|>--- conflicted
+++ resolved
@@ -1,10 +1,7 @@
 from argparse import ArgumentParser, ArgumentTypeError
 import sys
 from pathlib import Path
-<<<<<<< HEAD
 import shutil
-=======
->>>>>>> cc297521
 
 import utils.config
 import utils.log as log
@@ -45,17 +42,6 @@
         }
     }
     # Check input data folders/files exist
-<<<<<<< HEAD
-    if not base_zonedata_path.exists():
-        raise NameError(
-            "Baseline zonedata directory '{}' does not exist.".format(
-                base_zonedata_path))
-    if not base_matrices_path.exists():
-        raise NameError(
-            "Baseline zonedata directory '{}' does not exist.".format(
-                base_matrices_path))
-    if not forecast_zonedata_path.exists():
-=======
     if not base_zonedata_path.is_dir():
         raise NameError(
             "Baseline zonedata directory '{}' does not exist.".format(
@@ -65,7 +51,6 @@
             "Baseline zonedata directory '{}' does not exist.".format(
                 base_matrices_path))
     if not forecast_zonedata_path.is_dir():
->>>>>>> cc297521
         raise NameError(
             "Forecast data directory '{}' does not exist.".format(
                 forecast_zonedata_path))
@@ -86,11 +71,7 @@
     if args.do_not_use_emme:
         log.info("Initializing MockAssignmentModel...")
         mock_result_path = results_path / "Matrices" / args.submodel
-<<<<<<< HEAD
-        if not mock_result_path.exists():
-=======
         if not mock_result_path.is_dir():
->>>>>>> cc297521
             raise NameError(
                 "Mock Results directory {} does not exist.".format(
                     mock_result_path))
