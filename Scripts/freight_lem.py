from argparse import ArgumentParser
import sys
from pathlib import Path
import numpy
import json
from pandas import DataFrame

import utils.log as log
import utils.config
import parameters.assignment as param
from datahandling.zonedata import FreightZoneData
from datahandling.resultdata import ResultsData
from assignment.emme_assignment import EmmeAssignmentModel
from assignment.emme_bindings.emme_project import EmmeProject
from datatypes.purpose import FreightPurpose
from datahandling.matrixdata import MatrixData

from datahandling.traversaldata import transform_traversal_data
from parameters.commodity import commodity_conversion


def main(args):
    zonedata_path = Path(args.forecast_data_path)
    cost_data_path = Path(args.cost_data_path)
    results_path = Path(args.results_path, args.scenario_name)
    emme_project_path = Path(args.emme_path)
    parameters_path = Path(__file__).parent / "parameters" / "freight"
    save_matrices = True if args.specify_commodity_names else False
    ass_model = EmmeAssignmentModel(EmmeProject(emme_project_path),
                                    first_scenario_id=args.first_scenario_id,
                                    save_matrices=save_matrices,
                                    first_matrix_id=args.first_matrix_id)
    zone_numbers = ass_model.zone_numbers
    zonedata = FreightZoneData(zonedata_path, zone_numbers, "koko_suomi")
    resultdata = ResultsData(results_path)
    resultmatrices = MatrixData(results_path / "Matrices" / "koko_suomi")
    costdata = json.loads(cost_data_path.read_text("utf-8"))
    purposes = {}
    for file in parameters_path.rglob("*.json"):
        commodity_params = json.loads(file.read_text("utf-8"))
        commodity = commodity_params["name"]
        purposes[commodity] = FreightPurpose(commodity_params,
                                             zonedata,
                                             resultdata,
                                             costdata["freight"][commodity_conversion[commodity]])
    ass_model.prepare_freight_network(costdata["car_cost"], args.specify_commodity_names)
    impedance = ass_model.freight_network.assign()
    truck_distances = {key: impedance["dist"][key] for key in param.truck_classes}
    del impedance["cost"]
    impedance = {mode: {mtx_type: impedance[mtx_type][mode] for mtx_type in impedance
                        if mode in impedance[mtx_type]}
                        for mode in ("truck", "freight_train", "ship")}
    
    total_demand = {mode: numpy.zeros([len(zone_numbers), len(zone_numbers)])
                    for mode in param.truck_classes}
    for purpose in purposes.values():
        log.info(f"Calculating demand for purpose: {purpose.name}")
        demand = purpose.calc_traffic(impedance)
        for mode in demand:
            ass_model.freight_network.set_matrix(mode, demand[mode])
            if purpose.name in args.specify_commodity_names:
                ass_model.freight_network.save_network_volumes(purpose.name)
                with resultmatrices.open("freight_demand", "vrk", zone_numbers, m="a") as mtx:
                    mtx[f"{purpose.name}_{mode}"] = demand[mode]
        ass_model.freight_network.output_traversal_matrix(set(demand), resultdata.path)
        demand["truck"] += transform_traversal_data(resultdata.path, zone_numbers)
        for mode in ("truck", "trailer_truck"):
            total_demand[mode] += purpose.calc_vehicles(demand["truck"], mode)
        write_purpose_summary(purpose.name, demand, impedance, resultdata)
        write_zone_summary(purpose.name, zone_numbers, demand, resultdata)
    write_vehicle_summary(total_demand, truck_distances, resultdata)
    resultdata.flush()
    log.info("Setting vehicle matrices and performing end assignment.")
    for ass_class in total_demand:
        ass_model.freight_network.set_matrix(ass_class, total_demand[ass_class])
    ass_model.freight_network._assign_trucks()
    log.info("Simulation ready.")

def write_purpose_summary(purpose_name: str, demand: dict, impedance: dict, 
                          resultdata: ResultsData):
    """Write purpose-mode specific summary as txt-file containing mode shares 
    calculated from demand (tons), mode specific demand (tons), mode shares 
    calculated from mileage, and mode specific ton-mileage.
    """
    modes = list(demand)
    mode_tons = [numpy.sum(demand[mode])+0.01 for mode in modes]
    shares_tons = [tons / sum(mode_tons) for tons in mode_tons]
    mode_ton_dist = [numpy.sum(demand[mode]*impedance[mode]["dist"])+0.01 for mode in modes]
    shares_mileage = [share / sum(mode_ton_dist) for share in mode_ton_dist]
    df = DataFrame(data={
        "Commodity": [purpose_name]*len(modes),
        "Mode": modes,
        "Mode share from tons (%)": [round(i, 3) for i in shares_tons],
        "Tons (t/annual)": [int(i) for i in mode_tons],
        "Mode share from mileage (%)": [round(i, 3) for i in shares_mileage],
        "Ton mileage (tkm/annual)": [int(i) for i in mode_ton_dist]
        })
    filename = "freight_purpose_summary.txt"
    resultdata.print_concat(df, filename)

def write_zone_summary(purpose_name: str, zone_numbers: list, 
                       demand: dict, resultdata: ResultsData):
    """Write purpose and mode specific departing and arriving tons for each zone
    in zone mapping.
    """
    df = DataFrame(index=zone_numbers)
    for mode in demand:
        df[f"Departing_{purpose_name}_{mode}"] = numpy.sum(demand[mode], axis=1, dtype="int32")
        df[f"Arriving_{purpose_name}_{mode}"] = numpy.sum(demand[mode], axis=0, dtype="int32")
    filename = "freight_zone_summary.txt"
    resultdata.print_data(df, filename)

def write_vehicle_summary(demand: dict, dist: dict, resultdata: ResultsData):
    """Write summary for truck classes and their mileage."""
    modes = list(demand)
    vehicles_sum = [numpy.sum(demand[mode]) for mode in modes]
    mileage_sum = [numpy.sum(dist.pop(mode)*demand[mode]) for mode in modes]
    df = DataFrame(data={
        "Mode": modes,
        "Vehicle trips (day)": [int(i) for i in vehicles_sum],
        "Vehicle mileage (vkm/day)": [int(i) for i in mileage_sum]
        })
    filename = "freight_vehicle_summary.txt"
    resultdata.print_data(df, filename)

if __name__ == "__main__":
    parser = ArgumentParser(epilog="Freight lem-model-system entry point script.")
    config = utils.config.read_from_file()
    
    parser.add_argument(
        "--log-level",
        choices={"DEBUG", "INFO", "WARNING", "ERROR", "CRITICAL"})
    parser.add_argument(
        "--log-format",
        choices={"TEXT", "JSON"})
    parser.add_argument(
        "--scenario-name",
        type=str,
        help="Scenario name.")
    parser.add_argument(
        "--forecast-data-path",
        type=str,
        help="Path to file containing forecast zonedata.")
    parser.add_argument(
        "--cost-data-path",
        type=str,
        help="Path to file containing transport cost data.")
    parser.add_argument(
        "--results-path",
        type=str,
        help="Path to folder where result data is saved to.")
    parser.add_argument(
        "--emme-path",
        type=str,
        help="Filepath to .emp EMME-project-file.")
    parser.add_argument(
        "--first-scenario-id",
        type=int,
<<<<<<< HEAD
        help="First scenario ID within EMME project (.emp).")
=======
        help="First (biking) scenario ID within EMME project (.emp)."),
>>>>>>> 6053d7ad
    parser.add_argument(
        "--first-matrix-id",
        type=int,
        help="First matrix ID within EMME project (.emp).")
    parser.add_argument(
        "-d", "--del-strat-files",
        action="store_true",
        help="Using this flag deletes strategy files from Emme-project Database folder.")
    parser.add_argument(
        "--specify-commodity-names",
        nargs="*",
        choices=commodity_conversion,
<<<<<<< HEAD
        help="Commodity names in 29 classification. Assigned and saved as mtx.")
    parser.add_argument(
        "--trade-path",
        type=str,
        help="Path to .omx file containing freight foreign trade demand.")
=======
        help="Using this flag, user can specify which commodity results are saved into an omx-file.")
>>>>>>> 6053d7ad

    parser.set_defaults(
        **{key.lower(): val for key, val in config.items()})
    args = parser.parse_args()
    log.initialize(args)
    if sys.version_info.major == 3:
        main(args)
    else:
        log.error("Python version not supported, must use version 3")<|MERGE_RESOLUTION|>--- conflicted
+++ resolved
@@ -156,11 +156,7 @@
     parser.add_argument(
         "--first-scenario-id",
         type=int,
-<<<<<<< HEAD
         help="First scenario ID within EMME project (.emp).")
-=======
-        help="First (biking) scenario ID within EMME project (.emp)."),
->>>>>>> 6053d7ad
     parser.add_argument(
         "--first-matrix-id",
         type=int,
@@ -173,15 +169,11 @@
         "--specify-commodity-names",
         nargs="*",
         choices=commodity_conversion,
-<<<<<<< HEAD
         help="Commodity names in 29 classification. Assigned and saved as mtx.")
     parser.add_argument(
         "--trade-path",
         type=str,
         help="Path to .omx file containing freight foreign trade demand.")
-=======
-        help="Using this flag, user can specify which commodity results are saved into an omx-file.")
->>>>>>> 6053d7ad
 
     parser.set_defaults(
         **{key.lower(): val for key, val in config.items()})
