{
    "name": "hb_sport",
    "orig": "home",
    "dest": "sport",
    "area": "all",
    "struct": "mode>dest",
    "impedance_share": {
        "car_leisure": {
            "aht": [
                0.1049,
                0.0388
              ],
              "pt": [
                0.5506,
                0.7912
              ],
              "iht": [
                0.3445,
                0.17
              ]
            },
        "car_pax": {
            "aht": [
                0.1049,
                0.0388
              ],
              "pt": [
                0.5506,
                0.7912
              ],
              "iht": [
                0.3445,
                0.17
              ]
            },
        "transit_leisure": {
            "aht": [
                0.1049,
                0.0388
              ],
              "pt": [
                0.5506,
                0.7912
              ],
              "iht": [
                0.3445,
                0.17
              ]
            },
        "bike": {
            "aht": [
                0.1049,
                0.0388
              ],
              "pt": [
                0.5506,
                0.7912
              ],
              "iht": [
                0.3445,
                0.17
              ]
            },
        "walk": {
            "aht": [
                0.1049,
                0.0388
              ],
              "pt": [
                0.5506,
                0.7912
              ],
              "iht": [
                0.3445,
                0.17
              ]
            }
    },
    "distance_boundaries": {
        "car_leisure": [
            0,
            100
        ],
        "car_pax": [
            0,
            100
        ],
        "transit_leisure": [
            0,
            100
        ],
        "bike": [
            0,
            100
        ],
        "walk": [
            0,
            100
        ]
    },
    "destination_choice": {
        "car_leisure": {
            "attraction": {
                "within_zone_time": -0.03788
            },
            "impedance": {
                "time": -0.03788,
                "cost": -0.36795
            },
            "log": {
                "attraction_size": 1,
                "cost": -0.40748
            },
            "attraction_size": {
<<<<<<< HEAD
                "sport_facility_indoor": 1,
                "sport_facility_outdoor": 0.13971
=======
                "sports_in": 1,
                "sports_out": 0.1396
>>>>>>> f07ff1ef
            }
        },
        "car_pax": {
            "attraction": {
                "within_zone_time": -0.04301
            },
            "impedance": {
                "time": -0.04301,
                "cost": -0.36795
            },
            "log": {
                "attraction_size": 1
            },
            "attraction_size": {
<<<<<<< HEAD
                "sport_facility_indoor": 1,
                "sport_facility_outdoor": 0.13971
=======
                "sports_in": 1,
                "sports_out": 0.1396
>>>>>>> f07ff1ef
            }
        },
        "transit_leisure": {
            "attraction": {
                "within_zone_inf": -1
            },
            "impedance": {
                "time": -0.02147,
                "cost": -0.36795
            },
            "log": {
                "attraction_size": 1,
                "cost": -0.40748
            },
            "attraction_size": {
<<<<<<< HEAD
                "sport_facility_indoor": 1,
                "sport_facility_outdoor": 0.13971
=======
                "sports_in": 1,
                "sports_out": 0.1396
>>>>>>> f07ff1ef
            }
        },
        "bike": {
            "attraction": {
                "within_zone_dist": -0.24428
            },
            "impedance": {
                "dist": -0.24428
            },
            "log": {
                "attraction_size": 1
            },
            "attraction_size": {
<<<<<<< HEAD
                "sport_facility_indoor": 1,
                "sport_facility_outdoor": 0.13971
=======
                "sports_in": 1,
                "sports_out": 0.1396
>>>>>>> f07ff1ef
            }
        },
        "walk": {
            "attraction": {
                "within_zone_dist": -0.36218
            },
            "impedance": {
                "dist": -0.36218
            },
            "log": {
                "attraction_size": 1
            },
            "attraction_size": {
<<<<<<< HEAD
                "sport_facility_indoor": 1,
                "sport_facility_outdoor": 0.13971
=======
                "sports_in": 1,
                "sports_out": 0.1396
>>>>>>> f07ff1ef
            }
        }
    },
    "mode_choice": {
        "car_leisure": {
            "constant": -2.94071,
            "generation": {
                "car_density": 1.70899
            },
            "attraction": {},
            "impedance": {},
            "log": {
                "logsum": 0.79301
            },
            "individual_dummy": {}
        },
        "car_pax": {
            "constant": -3.79892,
            "generation": {
                "car_density": 1.56173
            },
            "attraction": {},
            "impedance": {},
            "log": {
                "logsum": 0.79301
            },
            "individual_dummy": {}
        },
        "transit_leisure": {
            "constant": -1.07165,
            "generation": {},
            "attraction": {},
            "impedance": {},
            "log": {
                "logsum": 0.79301
            },
            "individual_dummy": {}
        },
        "bike": {
            "constant": -1.78174,
            "generation": {},
            "attraction": {},
            "impedance": {},
            "log": {
                "logsum": 0.79301
            },
            "individual_dummy": {}
        },
        "walk": {
            "constant": 0,
            "generation": {},
            "attraction": {},
            "impedance": {},
            "log": {
                "logsum": 0.79301
            },
            "individual_dummy": {}
        },
        "calibration": {
            "car_leisure": {
                "constant": 0.501085352
            },
            "car_pax": {
                "constant": -0.116559358
            },
            "transit_leisure": {
                "constant": 0.303853598
            },
            "bike": {
                "constant": -0.074110461
            },
            "walk": {
                "constant": -0.29585753
            }
        }
    },
    "demand_share": {
        "car_leisure": {
            "aht": [
                0.0316,
                0.0098
              ],
              "pt": [
                0.0425,
                0.0365
              ],
              "iht": [
                0.1188,
                0.0546
              ]
        },
        "car_pax": {
            "aht": [
                0.0316,
                0.0098
              ],
              "pt": [
                0.0425,
                0.0365
              ],
              "iht": [
                0.1188,
                0.0546
              ]
        },
        "transit_leisure": {
            "aht": [
                0.0316,
                0.0098
              ],
              "pt": [
                0.0425,
                0.0365
              ],
              "iht": [
                0.1188,
                0.0546
              ]
        },
        "bike": {
            "aht": [
                0.0316,
                0.0098
              ],
              "pt": [
                0.0425,
                0.0365
              ],
              "iht": [
                0.1188,
                0.0546
              ]
        },
        "walk": {
            "aht": [
                0.0316,
                0.0098
              ],
              "pt": [
                0.0425,
                0.0365
              ],
              "iht": [
                0.1188,
                0.0546
              ]
        }
    }
}<|MERGE_RESOLUTION|>--- conflicted
+++ resolved
@@ -112,13 +112,8 @@
                 "cost": -0.40748
             },
             "attraction_size": {
-<<<<<<< HEAD
-                "sport_facility_indoor": 1,
-                "sport_facility_outdoor": 0.13971
-=======
-                "sports_in": 1,
-                "sports_out": 0.1396
->>>>>>> f07ff1ef
+                "sport_facility_indoor": 1,
+                "sport_facility_outdoor": 0.1396
             }
         },
         "car_pax": {
@@ -133,13 +128,8 @@
                 "attraction_size": 1
             },
             "attraction_size": {
-<<<<<<< HEAD
-                "sport_facility_indoor": 1,
-                "sport_facility_outdoor": 0.13971
-=======
-                "sports_in": 1,
-                "sports_out": 0.1396
->>>>>>> f07ff1ef
+                "sport_facility_indoor": 1,
+                "sport_facility_outdoor": 0.1396
             }
         },
         "transit_leisure": {
@@ -155,13 +145,8 @@
                 "cost": -0.40748
             },
             "attraction_size": {
-<<<<<<< HEAD
-                "sport_facility_indoor": 1,
-                "sport_facility_outdoor": 0.13971
-=======
-                "sports_in": 1,
-                "sports_out": 0.1396
->>>>>>> f07ff1ef
+                "sport_facility_indoor": 1,
+                "sport_facility_outdoor": 0.1396
             }
         },
         "bike": {
@@ -175,13 +160,8 @@
                 "attraction_size": 1
             },
             "attraction_size": {
-<<<<<<< HEAD
-                "sport_facility_indoor": 1,
-                "sport_facility_outdoor": 0.13971
-=======
-                "sports_in": 1,
-                "sports_out": 0.1396
->>>>>>> f07ff1ef
+                "sport_facility_indoor": 1,
+                "sport_facility_outdoor": 0.1396
             }
         },
         "walk": {
@@ -195,13 +175,8 @@
                 "attraction_size": 1
             },
             "attraction_size": {
-<<<<<<< HEAD
-                "sport_facility_indoor": 1,
-                "sport_facility_outdoor": 0.13971
-=======
-                "sports_in": 1,
-                "sports_out": 0.1396
->>>>>>> f07ff1ef
+                "sport_facility_indoor": 1,
+                "sport_facility_outdoor": 0.1396
             }
         }
     },
