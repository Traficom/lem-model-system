--- conflicted
+++ resolved
@@ -729,12 +729,9 @@
 is_in_transit_zone_attr = "ui1"
 keep_stops_attr = "#keep_stops"
 terminal_cost_attr = "@freight_term_cost"
-<<<<<<< HEAD
 park_cost_attr_n = "#park_cost_n"
 park_cost_attr_l = "@park_cost_l"
-=======
 ferry_wait_attr = "@ferry_wait_time"
->>>>>>> 0943e78c
 railtypes = {
     2: "tram",
     3: "metro",
