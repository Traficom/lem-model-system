--- conflicted
+++ resolved
@@ -841,14 +841,10 @@
     },
 }
 background_traffic_attr = "ul3"
-<<<<<<< HEAD
-line_penalty_attr = "us1"
+transit_delay_attr = "us1"
+line_penalty_attr = "us2"
 line_operator_attr = "ut1"
 effective_headway_attr = "ut2"
-=======
-transit_delay_attr = "us1"
-line_penalty_attr = "us2"
->>>>>>> 1bb0d17a
 boarding_penalty_attr = "ut3"
 dist_fare_attr = "@dist_fare"
 board_fare_attr = "@board_fare"
