--- conflicted
+++ resolved
@@ -506,292 +506,13 @@
 # Hard-coded in Emme congested transit assignment
 congestion_cost = "ccost"
 uncongested_transit_time = "base_timtr"
-<<<<<<< HEAD
-# Emme matrix IDs
-emme_demand_mtx = {
-    "car_work": {
-        "id": 1,
-        "description": "car work demand",
-    },
-    "car_leisure": {
-        "id": 2,
-        "description": "car leisure demand",
-    },
-    "transit_work":  {
-        "id": 3,
-        "description": "transit demand",
-    },
-    "transit_leisure":  {
-        "id": 4,
-        "description": "transit demand",
-    },
-    "bike":  {
-        "id": 5,
-        "description": "bicyclist demand",
-    },
-    "trailer_truck": {
-        "id": 7,
-        "description": "trailer truck demand",
-    },
-    "truck":  {
-        "id": 8,
-        "description": "truck demand",
-    },
-    "van":  {
-        "id": 9,
-        "description": "van demand",
-    },
-    "car_first_mile":  {
-        "id": 91,
-        "description": "park-and-ride demand",
-    },
-    "car_last_mile":  {
-        "id": 92,
-        "description": "park-and-ride demand",
-    },
-}
-emme_result_mtx = {
-    "time": {
-        "car_work": {
-            "id": 11,
-            "description": "car work travel time",
-        },
-        "car_leisure": {
-            "id": 12,
-            "description": "car leisure travel time",
-        },
-        "transit_work": {
-            "id": 13,
-            "description": "transit travel time",
-        },
-        "transit_leisure": {
-            "id": 14,
-            "description": "transit travel time",
-        },
-        "bike": {
-            "id": 15,
-            "description": "bike travel time",
-        },
-        "walk": {
-            "id": 16,
-            "description": "walk travel time",
-        },
-        "trailer_truck": {
-            "id": 17,
-            "description": "trailer truck time",
-        },
-        "truck":  {
-            "id": 18,
-            "description": "truck time",
-        },
-        "van":  {
-            "id": 19,
-            "description": "van time",
-        },
-        "car_first_mile":  {
-            "id": 93,
-            "description": "park-and-ride time",
-        },
-        "car_last_mile":  {
-            "id": 94,
-            "description": "park-and-ride time",
-        },
-    },
-    "dist": {
-        "car_work": {
-            "id": 21,
-            "description": "car work travel distance",
-        },
-        "car_leisure": {
-            "id": 22,
-            "description": "car leisure travel distance",
-        },
-        "transit_work": {
-            "id": 23,
-            "description": "transit in-vehicle distance",
-        },
-        "transit_leisure": {
-            "id": 24,
-            "description": "transit in-vehicle distance",
-        },
-        "bike": {
-            "id": 25,
-            "description": "bike travel distance",
-        },
-        "walk": {
-            "id": 26,
-            "description": "walk travel distance",
-        },
-        "trailer_truck": {
-            "id": 27,
-            "description": "trailer truck distance",
-        },
-        "truck":  {
-            "id": 28,
-            "description": "truck distance",
-        },
-        "van":  {
-            "id": 29,
-            "description": "van distance",
-        },
-        "car_first_mile":  {
-            "id": 95,
-            "description": "park-and-ride distance",
-        },
-        "car_last_mile":  {
-            "id": 96,
-            "description": "park-and-ride distance",
-        },
-    },
-    "cost": {
-        "car_work": {
-            "id": 31,
-            "description": "car work travel cost",
-        },
-        "car_leisure": {
-            "id": 32,
-            "description": "car leisure travel cost",
-        },
-        "transit_work": {
-            "id": 33,
-            "description": "transit travel cost",
-        },
-        "transit_leisure": {
-            "id": 34,
-            "description": "transit travel cost",
-        },
-        "trailer_truck": {
-            "id": 37,
-            "description": "trailer truck cost",
-        },
-        "truck":  {
-            "id": 38,
-            "description": "truck cost",
-        },
-        "van":  {
-            "id": 39,
-            "description": "van cost",
-        },
-        "car_first_mile":  {
-            "id": 97,
-            "description": "park-and-ride cost",
-        },
-        "car_last_mile":  {
-            "id": 98,
-            "description": "park-and-ride cost",
-        },
-    },
-    "gen_cost": {
-        "car_work": {
-            "id": 41,
-            "description": "car work travel generalized cost",
-        },
-        "car_leisure": {
-            "id": 42,
-            "description": "car leisure travel generalized cost",
-        },
-        "transit_work": {
-            "id": 43,
-            "description": "transit travel generalized cost",
-        },
-        "transit_leisure": {
-            "id": 44,
-            "description": "transit travel generalized cost",
-        },
-        "car_first_mile":  {
-            "id": 45,
-            "description": "park-and-ride generalized cost",
-        },
-        "car_last_mile":  {
-            "id": 46,
-            "description": "park-and-ride generalized cost",
-        },
-        "trailer_truck": {
-            "id": 47,
-            "description": "trailer truck travel generalized cost",
-        },
-        "truck":  {
-            "id": 48,
-            "description": "truck travel generalized cost",
-        },
-        "van":  {
-            "id": 49,
-            "description": "van travel generalized cost",
-        },
-    },
-    "trip_part_transit_work":{
-        "inv_time": {
-            "id": 51,
-            "description": "transit in-vehicle time",
-        },
-        "aux_time": {
-            "id": 52,
-            "description": "transit auxilliary time",
-        },
-        "tw_time": {
-            "id": 53,
-            "description": "transit total waiting time",
-        },
-        "fw_time": {
-            "id": 54,
-            "description": "transit first waiting time",
-        },
-        "board_time": {
-            "id": 55,
-            "description": "transit boarding time",
-        },
-        "total_time": {
-            "id": 56,
-            "description": "transit unweighted travel time",
-        },
-        "num_board": {
-            "id": 57,
-            "description": "transit trip number of boardings",
-        },
-        "board_cost": {
-            "id": 58,
-            "description": "transit boarding cost",
-        },
-    },
-    "trip_part_transit_leisure":{
-        "inv_time": {
-            "id": 61,
-            "description": "transit in-vehicle time",
-        },
-        "aux_time": {
-            "id": 62,
-            "description": "transit auxilliary time",
-        },
-        "tw_time": {
-            "id": 63,
-            "description": "transit total waiting time",
-        },
-        "fw_time": {
-            "id": 64,
-            "description": "transit first waiting time",
-        },
-        "board_time": {
-            "id": 65,
-            "description": "transit boarding time",
-        },
-        "total_time": {
-            "id": 66,
-            "description": "transit unweighted travel time",
-        },
-        "num_board": {
-            "id": 67,
-            "description": "transit trip number of boardings",
-        },
-        "board_cost": {
-            "id": 68,
-            "description": "transit boarding cost",
-        },
-=======
 emme_matrices = {
     "car_work": ("demand", "time", "dist", "cost", "gen_cost"),
     "car_leisure": ("demand", "time", "dist", "cost", "gen_cost"),
-    "transit_work": ("demand", "time", "dist", "cost"),
-    "transit_leisure": ("demand", "time", "dist", "cost"),
+    "transit_work": ("demand", "time", "dist", "cost", "gen_cost"),
+    "transit_leisure": ("demand", "time", "dist", "cost", "gen_cost"),
+    "car_first_mile": ("demand", "time", "dist", "cost", "gen_cost"),
+    "car_last_mile": ("demand", "time", "dist", "cost", "gen_cost"),
     "bike": ("demand", "time", "dist"),
     "walk": ("time", "dist"),
     "trailer_truck": ("demand", "time", "dist", "cost", "gen_cost"),
@@ -810,75 +531,6 @@
         "board_time": "actual_total_boarding_times",
         "num_board": "avg_boardings",
         "board_cost": "actual_total_boarding_costs",
->>>>>>> 5a14cc7d
-    },
-    "trip_part_car_first_mile":{
-        "inv_time": {
-            "id": 71,
-            "description": "transit in-vehicle time",
-        },
-        "aux_time": {
-            "id": 72,
-            "description": "transit auxilliary time",
-        },
-        "tw_time": {
-            "id": 73,
-            "description": "transit total waiting time",
-        },
-        "fw_time": {
-            "id": 74,
-            "description": "transit first waiting time",
-        },
-        "board_time": {
-            "id": 75,
-            "description": "transit boarding time",
-        },
-        "total_time": {
-            "id": 76,
-            "description": "transit unweighted travel time",
-        },
-        "num_board": {
-            "id": 77,
-            "description": "transit trip number of boardings",
-        },
-        "board_cost": {
-            "id": 78,
-            "description": "transit boarding cost",
-        },
-    },
-    "trip_part_car_last_mile":{
-        "inv_time": {
-            "id": 81,
-            "description": "transit in-vehicle time",
-        },
-        "aux_time": {
-            "id": 82,
-            "description": "transit auxilliary time",
-        },
-        "tw_time": {
-            "id": 83,
-            "description": "transit total waiting time",
-        },
-        "fw_time": {
-            "id": 84,
-            "description": "transit first waiting time",
-        },
-        "board_time": {
-            "id": 85,
-            "description": "transit boarding time",
-        },
-        "total_time": {
-            "id": 86,
-            "description": "transit unweighted travel time",
-        },
-        "num_board": {
-            "id": 87,
-            "description": "transit trip number of boardings",
-        },
-        "board_cost": {
-            "id": 88,
-            "description": "transit boarding cost",
-        },
     },
 }
 background_traffic_attr = "ul3"
