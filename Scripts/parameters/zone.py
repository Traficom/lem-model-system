# Share of demand that will be simulated in agent model
agent_demand_fraction = 1.0

# Seed number for population attributes:
# int = fixed seed and same population for each run
# None = different population for each run
population_draw = 31

### DEMAND MODEL REFERENCES ###

tour_purposes = (
    {
        "name": "hw",
        "orig": "home",
        "dest": "work",
        "area": "metropolitan",
    },
    {
        "name": "hc",
        "orig": "home",
        "dest": "comprehensive_school",
        "area": "metropolitan",
    },
    {
        "name": "hu",
        "orig": "home",
        "dest": "tertiary_education",
        "area": "metropolitan",
    },
    {
        "name": "hs",
        "orig": "home",
        "dest": "shopping",
        "area": "metropolitan",
    },
    {
        "name": "ho",
        "orig": "home",
        "dest": "other",
        "area": "metropolitan",
    },
    {
        "name": "wo",
        "orig": "source",
        "dest": "other",
        "source": ("hw",),
        "area": "all",
    },
    {
        "name": "oo",
        "orig": "source",
        "dest": "other",
        "source": ("hc", "hu", "hs", "ho",),
        "area": "all",
    },
    {
        "name": "hoo",
        "orig": "home",
        "dest": "any",
        "sec_dest": "any",
        "source": ("hw", "hc", "hu", "hs", "ho", "wo", "oo",),
        "area": "metropolitan",
    },
    {  # Only for calculation of work-force accessibility, not assigned
        "name": "wh",
        "orig": "work",
        "dest": "source",
        "area": "metropolitan",
    },
    {
        "name": "hwp",
        "orig": "home",
        "dest": "work",
        "area": "peripheral",
    },
    {
        "name": "hop",
        "orig": "home",
        "dest": "other",
        "area": "peripheral",
    },
    {
        "name": "sop",
        "orig": "home",
        "dest": "source",
        "area": "peripheral",
    },
    {
        "name": "oop",
        "orig": "source",
        "dest": "other",
        "source": ("sop",),
        "area": "all",
    },
)
<<<<<<< HEAD
=======
# Tour purpose zone intervals
# Some demand models have separate sub-region parameters,
# hence need sub-intervals defined.
>>>>>>> ac46d6e3
purpose_areas = {
    "metropolitan": (0, 6000, 16000),
    "peripheral": (16000, 31000),
    "all": (0, 6000, 31000),
    "external": (31031, 40000),
}
areas = {
    "helsinki_cbd": (0, 999),
    "helsinki_other": (1000, 1999),
    "lauttasaari": (1000, 1014),
    "espoo_vant_kau": (2000, 5999),
    "surrounding": (6000, 15999),
    "surround_train": (
        (6000, 6999),
        (10000, 11999),
        (13000, 14999),
        (15500, 15999),
    ),
    "surround_other": (
        (7000, 9999),
        (12000, 12999),
        (15000, 15499),
    ),
    "peripheral": (16000, 30999),
    "external": (31031, None),
}
municipalities = {
    "Helsinki": (0, 1999),
    "Espoo": (2000, 3499),
    "Kauniainen": (3500, 3999),
    "Vantaa": (4000, 5999),
    "Kirkkonummi": (6000, 6999),
    "Vihti": (7000, 7999),
    "Nurmijarvi": (8000, 8999),
    "Tuusula": (9000, 9999),
    "Kerava": (10000, 10999),
    "Jarvenpaa": (11000, 11999),
    "Sipoo": (12000, 12999),
    "Mantsala": (13000, 13999),
    "Hyvinkaa": (14000, 14999),
    "Pornainen": (15000, 15499),
    "Siuntio": (15500, 15999),
    "Salo": (16000, 16499),
    "Somero": (16500, 16999),
    "Raasepori": (17000, 17499),
    "Hanko": (17500, 17999),
    "Inkoo": (18000, 18499),
    "Karkkila": (18500, 18999),
    "Lohja": (19000, 19999),
    "Hameenlinna": (20000, 20999),
    "Janakkala": (21000, 21499),
    "Hattula": (21500, 21999),
    "Loppi": (22000, 22499),
    "Tammela": (22500, 22999),
    "Riihimaki": (23000, 23999),
    "Hausjarvi": (24000, 24499),
    "Karkola": (24500, 24999),
    "Orimattila": (25000, 25499),
    "Hollola": (25500, 25999),
    "Lahti": (26000, 26999),
    "Porvoo": (27000, 27999),
    "Pukkila": (28000, 28499),
    "Askola": (28500, 28999),
    "Myrskyla": (29000, 29499),
    "Lapinjarvi": (29500, 29999),
    "Loviisa": (30000, 30999),
}
kela_codes = {
    18: "Askola",
    49: "Espoo",
    61: "Forssa",
    78: "Hanko",
    82: "Hattula",
    86: "Hausjarvi",
    88: "Heinola",
    91: "Helsinki",
    92: "Vantaa",
    98: "Hollola",
    106: "Hyvinkaa",
    109: "Hameenlinna",
    142: "Iitti",
    149: "Inkoo",
    165: "Janakkala",
    169: "Jokioinen",
    186: "Jarvenpaa",
    224: "Karkkila",
    235: "Kauniainen",
    245: "Kerava",
    257: "Kirkkonummi",
    286: "Kouvola",
    316: "Karkola",
    398: "Lahti",
    407: "Lapinjarvi",
    444: "Lohja",
    433: "Loppi",
    434: "Loviisa",
    504: "Myrskyla",
    505: "Mantsala",
    543: "Nurmijarvi",
    560: "Orimattila",
    611: "Pornainen",
    638: "Porvoo",
    616: "Pukkila",
    624: "Pyhtaa",
    635: "Palkane",
    710: "Raasepori",
    694: "Riihimaki",
    734: "Salo",
    753: "Sipoo",
    755: "Siuntio",
    761: "Somero",
    834: "Tammela",
    858: "Tuusula",
    908: "Valkeakoski",
    927: "Vihti",
}
area_aggregation = (
    "helsinki_cbd",
    "helsinki_other",
    "espoo_vant_kau",
    "surround_train",
    "surround_other",
    "peripheral",
)
helsinki_cbd = (
    (25500485.22, 6670292.79),
    (25500113.55, 6673489.08),
    (25500206.01, 6674219.76),
    (25499290.41, 6674802.09),
    (25499887.56, 6676162.52),
    (25499179.77, 6677001.66),
    (25499324.67, 6677489.18),
    (25499116.86, 6677867.67),
    (25499197.08, 6678075.14),
    (25498885.23, 6678310.97),
    (25498883.07, 6678695.60),
    (25498027.56, 6679029.91),
    (25497200.97, 6678835.01),
    (25496572.08, 6678417.84),
    (25495643.82, 6678288.74),
    (25495718.82, 6678613.43),
    (25495215.72, 6678541.07),
    (25494930.06, 6677273.16),
    (25494137.91, 6677151.48),
    (25493932.98, 6676022.04),
    (25493452.62, 6675415.07),
    (25492719.18, 6673875.36),
    (25494293.55, 6672560.53),
    (25494289.62, 6669969.36),
    (25496587.35, 6669967.52),
    (25496587.89, 6670410.54),
    (25497356.88, 6670409.62),
    (25499970.42, 6667780.03),
    (25499637.69, 6668606.90),
    (25499538.96, 6669673.01),
    (25500485.22, 6670292.79),
)
savu_intervals = (-172.85, -169.77, -167.11, -161.52, -156.85, -152.07, 9999)
tour_length_intervals = (0, 1, 3, 5, 10, 20, 30, 40, float("inf"))
# Population in noise zones as share of total area population as
# function only of zone area, calculated by Ramboll Feb 2021
pop_share_per_noise_area = {
    "helsinki_cbd": 0.028816313,
    "helsinki_other": 0.005536503,
    "espoo_vant_kau": 0.002148004,
    "surround_train": 0.0019966,
    "surround_other": 0.001407824,
    "peripheral": 0,  # Not calculated
}<|MERGE_RESOLUTION|>--- conflicted
+++ resolved
@@ -93,12 +93,9 @@
         "area": "all",
     },
 )
-<<<<<<< HEAD
-=======
 # Tour purpose zone intervals
 # Some demand models have separate sub-region parameters,
 # hence need sub-intervals defined.
->>>>>>> ac46d6e3
 purpose_areas = {
     "metropolitan": (0, 6000, 16000),
     "peripheral": (16000, 31000),
