--- conflicted
+++ resolved
@@ -66,17 +66,9 @@
         pur.sub_bounds = [slice(0, 7), slice(7, 9)]
         pur.zone_numbers = METROPOLITAN_ZONES
         pur.dist = mtx
-<<<<<<< HEAD
         parameters_path = Path(__file__).parents[2] / "parameters" / "demand"
-        for file in parameters_path.rglob("*.json"):
+        for file in parameters_path.rglob("hb_work.json"):
             parameters = json.loads(file.read_text("utf-8"))
-=======
-        parameters_path = os.path.join(os.path.dirname(
-            os.path.realpath(__file__)), "..", "..", "parameters", "demand")
-        for file_name in ["hb_work.json"]:
-            with open(os.path.join(parameters_path, file_name), 'r') as file:
-                parameters = json.load(file)
->>>>>>> 8f8bac1c
             pur.name = parameters["name"]
             if ("sec_dest" not in parameters
                     and parameters["orig"] != "source"
