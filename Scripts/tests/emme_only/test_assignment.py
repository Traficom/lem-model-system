--- conflicted
+++ resolved
@@ -168,11 +168,7 @@
             "truck": 0.3,
             "van": 0.2,
         }
-<<<<<<< HEAD
-        purposes = ["marita", "kalevi"]
-=======
         purposes = ["c1", "c2"]
->>>>>>> 259e00fd
         self.ass_model.prepare_freight_network(dist_cost, purposes)
         temp_impedance = self.ass_model.freight_network.assign()
         nr_zones = self.ass_model.nr_zones
@@ -182,11 +178,7 @@
                 self.ass_model.freight_network.set_matrix(mode, demand)
             self.ass_model.freight_network.save_network_volumes(purpose)
             self.ass_model.freight_network.output_traversal_matrix(
-<<<<<<< HEAD
-                self.resultdata.path, purpose)
-=======
                 self.resultdata.path)
->>>>>>> 259e00fd
 
 if emme_available:
     em = EmmeAssignmentTest()
