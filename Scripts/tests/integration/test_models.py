import unittest
import numpy
from pathlib import Path

import utils.log as log
from travel_iteration import ModelSystem, AgentModelSystem
from assignment.mock_assignment import MockAssignmentModel
from datahandling.matrixdata import MatrixData
from datatypes.demand import Demand
from tests.integration.test_data_handling import (
    TEST_DATA_PATH,
    RESULTS_PATH,
    ZONEDATA_PATH,
    COSTDATA_PATH,
    BASE_MATRICES_PATH,
)


class Config():
    log_format = None
    log_level = "DEBUG"
    scenario_name = "TEST"
    results_path = TEST_DATA_PATH / "Results"


class ModelTest(unittest.TestCase):
    
    def test_models(self):
        print("Testing model system...")
        log.initialize(Config())
        ass_model = MockAssignmentModel(MatrixData(
            RESULTS_PATH / "Matrices" / "uusimaa"))
        model = ModelSystem(
            ZONEDATA_PATH, COSTDATA_PATH, ZONEDATA_PATH,
            BASE_MATRICES_PATH, RESULTS_PATH, ass_model, "uusimaa")
        impedance = model.assign_base_demand()
        for ap in ass_model.assignment_periods:
            tp = ap.name
            print("Validating impedance")
            self.assertIsNotNone(impedance[tp]["time"])
            self.assertIsNotNone(impedance[tp]["cost"])
            if tp == "iht":
                self.assertIsNotNone(impedance[tp]["dist"])
            
        print("Adding demand and assigning")
        impedance = model.run_iteration(impedance)

        self.assertEquals(len(ass_model.assignment_periods), len(impedance))
        self._validate_impedances(impedance["aht"])
        self._validate_off_peak_impedances(impedance["pt"])
        self._validate_impedances(impedance["iht"])
        self._validate_off_peak_impedances(impedance["it"])

        # Check that model result does not change
        self.assertAlmostEquals(
            model.mode_share[0]["car_work"] + model.mode_share[0]["car_leisure"],
<<<<<<< HEAD
            0.34039267890216823)
=======
            0.38960162524396913)
>>>>>>> 6649993e
        
        print("Model system test done")

    def test_long_dist_models(self):
        print("Testing model system for long trips...")
        ass_model = MockAssignmentModel(
            MatrixData(RESULTS_PATH / "Matrices" / "koko_suomi"),
            use_free_flow_speeds=True, time_periods={"vrk": "WholeDayPeriod"})
        model = ModelSystem(
            ZONEDATA_PATH, COSTDATA_PATH, ZONEDATA_PATH,
            BASE_MATRICES_PATH, RESULTS_PATH, ass_model, "koko_suomi")
        impedance = model.assign_base_demand()

        print("Adding demand and assigning")
        impedance = model.run_iteration(impedance)

        # Check that model result does not change
        self.assertAlmostEquals(
            model.mode_share[0]["car_work"] + model.mode_share[0]["car_leisure"],
            0.649764972030997)

    def _validate_impedances(self, impedances):
        self.assertIsNotNone(impedances)
        self.assertIs(type(impedances), dict)
        self.assertEquals(len(impedances), 4)
        self.assertIsNotNone(impedances["time"])
        self.assertIsNotNone(impedances["cost"])
        self.assertIsNotNone(impedances["dist"])
        self.assertIs(type(impedances["time"]), dict)
        self.assertEquals(len(impedances["time"]), 6)
        self.assertIsNotNone(impedances["time"]["transit_work"])
        self.assertIs(type(impedances["time"]["transit_work"]), numpy.ndarray)
        self.assertEquals(impedances["time"]["transit_work"].ndim, 2)
        self.assertEquals(len(impedances["time"]["transit_work"]), 34)

    def _validate_off_peak_impedances(self, impedances):
        self.assertIsNotNone(impedances)
        self.assertIs(type(impedances), dict)
        self.assertIsNotNone(impedances["time"])
        self.assertIsNotNone(impedances["cost"])
        self.assertIs(type(impedances["time"]), dict)
        self.assertIsNotNone(impedances["time"]["transit_work"])
        self.assertIs(type(impedances["time"]["transit_work"]), numpy.ndarray)
        self.assertEquals(impedances["time"]["transit_work"].ndim, 2)
        self.assertEquals(len(impedances["time"]["transit_work"]), 34)

    def _validate_demand(self, demand):
        self.assertIsNotNone(demand)
        self.assertIsNotNone(demand)
        self.assertIsInstance(demand, Demand)
        self.assertIs(type(demand.matrix), numpy.ndarray)
        self.assertEquals(demand.matrix.ndim, 2)
        self.assertEquals(demand.matrix.shape[1], 6)<|MERGE_RESOLUTION|>--- conflicted
+++ resolved
@@ -54,11 +54,7 @@
         # Check that model result does not change
         self.assertAlmostEquals(
             model.mode_share[0]["car_work"] + model.mode_share[0]["car_leisure"],
-<<<<<<< HEAD
-            0.34039267890216823)
-=======
-            0.38960162524396913)
->>>>>>> 6649993e
+            0.3718771724252488)
         
         print("Model system test done")
 
