--- conflicted
+++ resolved
@@ -55,11 +55,7 @@
         # Check that model result does not change
         self.assertAlmostEquals(
             model.mode_share[0]["car_work"] + model.mode_share[0]["car_leisure"],
-<<<<<<< HEAD
-            0.3373933902423515)
-=======
-            0.35433202534858543)
->>>>>>> db5518b2
+            0.335967979242067)
         
         print("Model system test done")
     
