--- conflicted
+++ resolved
@@ -55,11 +55,7 @@
         # Check that model result does not change
         self.assertAlmostEquals(
             model.mode_share[0]["car_work"] + model.mode_share[0]["car_leisure"],
-<<<<<<< HEAD
-            0.33602782311375684)
-=======
-           0.3707034495718531)
->>>>>>> 40877b19
+            0.36921734172707604)
         
         print("Model system test done")
     
