import unittest
import numpy
from pathlib import Path

import utils.log as log
from modelsystem import ModelSystem, AgentModelSystem
from assignment.mock_assignment import MockAssignmentModel
from datahandling.matrixdata import MatrixData
from datatypes.demand import Demand
from tests.integration.test_data_handling import (
    TEST_DATA_PATH,
    RESULTS_PATH,
    ZONEDATA_PATH,
    COSTDATA_PATH,
    BASE_MATRICES_PATH,
)


class Config():
    log_format = None
    log_level = "DEBUG"
    scenario_name = "TEST"
    results_path = TEST_DATA_PATH / "Results"


class ModelTest(unittest.TestCase):
    
    def test_models(self):
        print("Testing model system...")
        log.initialize(Config())
        ass_model = MockAssignmentModel(MatrixData(
            RESULTS_PATH / "Matrices" / "uusimaa"))
        model = ModelSystem(
            ZONEDATA_PATH, COSTDATA_PATH, ZONEDATA_PATH,
            BASE_MATRICES_PATH, RESULTS_PATH, ass_model, "uusimaa")
        impedance = model.assign_base_demand()
        for ap in ass_model.assignment_periods:
            tp = ap.name
            print("Validating impedance")
            self.assertIsNotNone(impedance[tp]["time"])
            self.assertIsNotNone(impedance[tp]["cost"])
            if tp == "iht":
                self.assertIsNotNone(impedance[tp]["dist"])
            
        print("Adding demand and assigning")
        impedance = model.run_iteration(impedance)

        self.assertEquals(len(ass_model.assignment_periods), len(impedance))
        self._validate_impedances(impedance["aht"])
        self._validate_off_peak_impedances(impedance["pt"])
        self._validate_impedances(impedance["iht"])
        self._validate_off_peak_impedances(impedance["it"])

        # Check that model result does not change
        self.assertAlmostEquals(
            model.mode_share[0]["car_work"] + model.mode_share[0]["car_leisure"],
<<<<<<< HEAD
            0.32290872005330906)
=======
            0.3363155284638638)
>>>>>>> 4ef842ad
        
        print("Model system test done")

    def test_long_dist_models(self):
        print("Testing model system for long trips...")
        ass_model = MockAssignmentModel(
            MatrixData(RESULTS_PATH / "Matrices" / "koko_suomi"),
            use_free_flow_speeds=True, time_periods={"vrk": "WholeDayPeriod"})
        model = ModelSystem(
            ZONEDATA_PATH, COSTDATA_PATH, ZONEDATA_PATH,
            BASE_MATRICES_PATH, RESULTS_PATH, ass_model, "koko_suomi")
        impedance = model.assign_base_demand()

        print("Adding demand and assigning")
        impedance = model.run_iteration(impedance)

        # Check that model result does not change
        self.assertAlmostEquals(
            model.mode_share[0]["car_work"] + model.mode_share[0]["car_leisure"],
            0.5942077838276054)

    def _validate_impedances(self, impedances):
        self.assertIsNotNone(impedances)
        self.assertIs(type(impedances), dict)
        self.assertEquals(len(impedances), 4)
        self.assertIsNotNone(impedances["time"])
        self.assertIsNotNone(impedances["cost"])
        self.assertIsNotNone(impedances["dist"])
        self.assertIs(type(impedances["time"]), dict)
        self.assertEquals(len(impedances["time"]), 6)
        self.assertIsNotNone(impedances["time"]["transit_work"])
        self.assertIs(type(impedances["time"]["transit_work"]), numpy.ndarray)
        self.assertEquals(impedances["time"]["transit_work"].ndim, 2)
        self.assertEquals(len(impedances["time"]["transit_work"]), 30)

    def _validate_off_peak_impedances(self, impedances):
        self.assertIsNotNone(impedances)
        self.assertIs(type(impedances), dict)
        self.assertIsNotNone(impedances["time"])
        self.assertIsNotNone(impedances["cost"])
        self.assertIs(type(impedances["time"]), dict)
        self.assertIsNotNone(impedances["time"]["transit_work"])
        self.assertIs(type(impedances["time"]["transit_work"]), numpy.ndarray)
        self.assertEquals(impedances["time"]["transit_work"].ndim, 2)
        self.assertEquals(len(impedances["time"]["transit_work"]), 30)

    def _validate_demand(self, demand):
        self.assertIsNotNone(demand)
        self.assertIsNotNone(demand)
        self.assertIsInstance(demand, Demand)
        self.assertIs(type(demand.matrix), numpy.ndarray)
        self.assertEquals(demand.matrix.ndim, 2)
        self.assertEquals(demand.matrix.shape[1], 6)<|MERGE_RESOLUTION|>--- conflicted
+++ resolved
@@ -54,11 +54,7 @@
         # Check that model result does not change
         self.assertAlmostEquals(
             model.mode_share[0]["car_work"] + model.mode_share[0]["car_leisure"],
-<<<<<<< HEAD
-            0.32290872005330906)
-=======
-            0.3363155284638638)
->>>>>>> 4ef842ad
+            0.3424137268433834)
         
         print("Model system test done")
 
