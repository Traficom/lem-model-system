--- conflicted
+++ resolved
@@ -100,13 +100,7 @@
         self.em = ExternalModel(
             self.basematrices, self.zdata_forecast, self.zone_numbers)
         self.mode_share: List[Dict[str,Any]] = []
-<<<<<<< HEAD
-        self.convergence = pandas.DataFrame()
-=======
         self.convergence = []
-        self.trucks = self.fm.calc_freight_traffic("truck")
-        self.trailer_trucks = self.fm.calc_freight_traffic("trailer_truck")
->>>>>>> 0edee9de
 
     def _init_demand_model(self, tour_purposes: List[Purpose]):
         return DemandModel(
@@ -442,7 +436,6 @@
         attr_tours_mode = {mode: self._attracted_tours_mode(mode)
                            for mode in self.travel_modes}
         self.resultdata.print_data(
-<<<<<<< HEAD
             attr_tours_mode, "zone_attraction_by_mode.txt")
         for purpose in self.dm.tour_purposes:
             self.resultdata.print_concat(
@@ -459,19 +452,7 @@
 
     def _generated_tours_mode(self, mode):
         int_demand = pandas.Series(
-            0, self.zdata_forecast.zone_numbers, name=mode)
-=======
-            pandas.Series(savu, zone_numbers), "savu.txt", "savu_zone")
-        avg_savu = numpy.searchsorted(intervals, avg_sust_logsum) + 1
-        avg_savu += ((avg_sust_logsum - intervals[avg_savu-2])
-                     / (intervals[avg_savu-1] - intervals[avg_savu-2]))
-        self.resultdata.print_line(
-            "Average SAVU:\t{:1.4f}".format(avg_savu),
-            "result_summary")
-
-    def _sum_trips_per_zone(self, mode, include_dests=True):
-        int_demand = pandas.Series(0.0, self.zdata_base.zone_numbers)
->>>>>>> 0edee9de
+            0.0, self.zdata_forecast.zone_numbers, name=mode)
         for purpose in self.dm.tour_purposes:
             if mode in purpose.modes and purpose.dest != "source":
                 bounds = (next(iter(purpose.sources)).bounds
