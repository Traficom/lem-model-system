from utils.log import Log
import assignment.departure_time as dt
from datahandling.resultdata import ResultsData
from datahandling.zonedata import ZoneData, BaseZoneData
from datahandling.matrixdata import MatrixData
from demand.freight import FreightModel
from demand.trips import DemandModel
from demand.external import ExternalModel
from datatypes.purpose import SecDestPurpose
from transform.impedance_transformer import ImpedanceTransformer
from models.linear import CarDensityModel
import parameters
import numpy
import pandas
import threading
import multiprocessing
import os


class ModelSystem:
    def __init__(self, zone_data_path, base_zone_data_path, base_matrices_path, results_path, ass_model, name):
        self.logger = Log.get_instance()
        self.ass_model = ass_model
        # Input data
        self.zdata_base = BaseZoneData(base_zone_data_path, ass_model.zone_numbers)
        self.basematrices = MatrixData(base_matrices_path)
        self.zdata_forecast = ZoneData(zone_data_path, ass_model.zone_numbers) 
        # Set dist unit cost from zonedata
        self.ass_model.dist_unit_cost = self.zdata_forecast.car_dist_cost
        # Output data
        self.resultmatrices = MatrixData(os.path.join(results_path, name, "Matrices"))
        self.resultdata = ResultsData(os.path.join(results_path, name))

        self.dm = self._init_demand_model()

        self.fm = FreightModel(self.zdata_base,
                               self.zdata_forecast,
                               self.basematrices)
        self.em = ExternalModel(self.basematrices,
                                self.zdata_forecast,
                                self.ass_model.zone_numbers)
        self.dtm = dt.DepartureTimeModel(self.ass_model.nr_zones)
        self.imptrans = ImpedanceTransformer()
        bounds = slice(0, self.zdata_forecast.nr_zones)
        self.cdm = CarDensityModel(self.zdata_base, self.zdata_forecast, bounds, self.resultdata)
        # TODO: Should be better defined as parameter when we don't  
        # have different transit matrices as input data. 
        # Could use this list_matrices as input validation.
        self.ass_classes = self.basematrices.list_matrices("demand", "aht")
        self.mode_share = []
        self.trucks = self.fm.calc_freight_traffic("truck")
        self.trailer_trucks = self.fm.calc_freight_traffic("trailer_truck")

    def _init_demand_model(self):
        return DemandModel(self.zdata_forecast, self.resultdata, is_agent_model=False)

    def _add_internal_demand(self, previous_iter_impedance, is_last_iteration):
        self.dm.create_population_segments()
        for purpose in self.dm.tour_purposes:
            if isinstance(purpose, SecDestPurpose):
                purpose.gen_model.init_tours()
            else:
                purpose_impedance = self.imptrans.transform(purpose, previous_iter_impedance)
                purpose.calc_prob(purpose_impedance)
        self.dm.generate_tours()
        for purpose in self.dm.tour_purposes:
            if isinstance(purpose, SecDestPurpose):
                purpose_impedance = self.imptrans.transform(purpose, previous_iter_impedance)
                purpose.generate_tours()
                if is_last_iteration:
                    for mode in purpose.model.dest_choice_param:
                        self._distribute_sec_dests(purpose, mode, purpose_impedance)
                else:
                    self._distribute_sec_dests(purpose, "car", purpose_impedance)
            else:
                demand = purpose.calc_demand()
                if purpose.dest != "source":
                    for mode in demand:
                        self.dtm.add_demand(demand[mode])

    # possibly merge with init
    def assign_base_demand(self, use_fixed_transit_cost=False):
        impedance = {}

        # Calculate transit cost matrix, and save it to emmebank
        with self.basematrices.open("cost", "peripheral") as peripheral_mtx:
            peripheral_cost = peripheral_mtx["transit"]
            if use_fixed_transit_cost:
                self.logger.info("Using fixed transit cost matrix")
                with self.basematrices.open("cost", "aht") as aht_mtx:
                    fixed_cost = aht_mtx["transit"]
            else:
                self.logger.info("Calculating transit cost")
                fixed_cost = None
            self.ass_model.calc_transit_cost(self.zdata_forecast.transit_zone, peripheral_cost, fixed_cost)

        # Perform traffic assignment and get result impedance, for each time period
        for tp in parameters.emme_scenario:
            self.logger.info("Assigning period " + tp)
            with self.basematrices.open("demand", tp) as mtx:
<<<<<<< HEAD
                for ass_class in self.ass_classes:
                    self.dtm.demand[tp][ass_class] = mtx[ass_class]
            self.ass_model.assign(tp, self.dtm.demand[tp])
=======
                base_demand = {ass_class: mtx[ass_class] for ass_class in self.ass_classes}
            self.ass_model.assign(tp, base_demand, is_first_iteration=True)
>>>>>>> 23eda15e
            impedance[tp] = self.ass_model.get_impedance()
            if tp == "aht":
                self._update_ratios(impedance, tp)
        return impedance

    def run_iteration(self, previous_iter_impedance, is_last_iteration=False):
        impedance = {}

        # Add truck and trailer truck demand, to time-period specific matrices (DTM), used in traffic assignment
        self.dtm.add_demand(self.trucks)
        self.dtm.add_demand(self.trailer_trucks)

        # Update car density
        prediction = self.cdm.predict()
        self.zdata_forecast["car_density"] = prediction
        self.zdata_forecast["cars_per_1000"] = 1000 * prediction

        self._add_internal_demand(previous_iter_impedance, is_last_iteration)

        # Calculate external demand
        trip_sum = {}
        for mode in parameters.external_modes:
            if mode == "truck":
                int_demand = self.trucks.matrix.sum(0) + self.trucks.matrix.sum(1)
            elif mode == "trailer_truck":
                int_demand = self.trailer_trucks.matrix.sum(0) + self.trailer_trucks.matrix.sum(1)
            else:
                nr_zones = len(self.zdata_base.zone_numbers)
                int_demand = numpy.zeros(nr_zones)
                for purpose in self.dm.tour_purposes:
                    if purpose.dest != "source":
                        if isinstance(purpose, SecDestPurpose):
                            bounds = next(iter(purpose.sources)).bounds
                        else:
                            bounds = purpose.bounds
                        int_demand[bounds] += purpose.generated_tours[mode]
                        int_demand += purpose.attracted_tours[mode]
            ext_demand = self.em.calc_external(mode, int_demand)
            trip_sum[mode] = int_demand.sum()
            self.dtm.add_demand(ext_demand)
        sum_all = sum(trip_sum.values())
        mode_share = {}
        for mode in trip_sum:
            mode_share[mode] = trip_sum[mode] / sum_all
        self.mode_share.append(mode_share)

        # Calculate and return traffic impedance
        for tp in parameters.emme_scenario:
            self.dtm.add_vans(tp, self.zdata_forecast.nr_zones)
            self.ass_model.assign(tp, self.dtm.demand[tp], is_last_iteration)
            impedance[tp] = self.ass_model.get_impedance(is_last_iteration)

            # Car Ownership -model specific block
            if tp == "aht":
                self._update_ratios(impedance, tp)
            
            if is_last_iteration:
                zone_numbers = self.ass_model.zone_numbers
                with self.resultmatrices.open("demand", tp, 'w') as mtx:
                    mtx.mapping = zone_numbers
                    for ass_class in self.dtm.demand[tp]:
                        mtx[ass_class] = self.dtm.demand[tp][ass_class]
                    self.logger.info("Saved demand matrices for " + str(tp))
                for mtx_type in impedance[tp]:
                    with self.resultmatrices.open(mtx_type, tp, 'w') as mtx:
                        mtx.mapping = zone_numbers
                        for ass_class in impedance[tp][mtx_type]:
                            cost_data = impedance[tp][mtx_type][ass_class]
                            mtx[ass_class] = cost_data

        if is_last_iteration:
            self.ass_model.print_vehicle_kms(self.resultdata)

        # Reset time-period specific demand matrices (DTM), and empty result buffer
        self.dtm.init_demand()
        self.resultdata.flush()
        return impedance

    def _distribute_sec_dests(self, purpose, mode, impedance):
        threads = []
        demand = []
        nr_threads = parameters.performance_settings["number_of_processors"]
        if nr_threads == "max":
            nr_threads = multiprocessing.cpu_count()
        elif nr_threads <= 0:
            nr_threads = 1
        bounds = next(iter(purpose.sources)).bounds
        split = (bounds.stop-bounds.start) // nr_threads
        for i in xrange(0, nr_threads):
            # Take a chunk of destinations, for which this thread
            # will calculate secondary destinations
            start = bounds.start + i*split
            if i+1 < nr_threads:
                dests = xrange(start, start + split)
            else:
                dests = xrange(start, bounds.stop)
            # Results will be saved in a temp dtm, to avoid memory clashes
            dtm = dt.DepartureTimeModel(self.ass_model.nr_zones)
            demand.append(dtm)
            thread = threading.Thread(
                target=self._distribute_tours,
                args=(dtm, purpose, mode, impedance, dests))
            threads.append(thread)
            thread.start()
        for thread in threads:
            thread.join()
        for dtm in demand:
            for tp in dtm.demand:
                for ass_class in dtm.demand[tp]:
                    self.dtm.demand[tp][ass_class] += dtm.demand[tp][ass_class]

    def _distribute_tours(self, container, purpose, mode, impedance, dests):
        for i in dests:
            demand = purpose.distribute_tours(mode, impedance[mode], i)
            container.add_demand(demand)

    def _update_ratios(self, impedance, tp):
        """Calculate time and cost ratios.
        
        Parameters
        ----------
        impedance : dict
            Impedance matrices.
        tp : str
            TIme period (usually aht in this function).
        """ 
        car_time = numpy.ma.average(
            impedance[tp]["time"]["car_work"], axis=1,
            weights=self.dtm.demand[tp]["car_work"])
        transit_time = numpy.ma.average(
            impedance[tp]["time"]["transit"], axis=1,
            weights=self.dtm.demand[tp]["transit_work"])
        time_ratio = transit_time / car_time
        self.resultdata.print_data(
            time_ratio, "impedance_ratio.txt",
            self.ass_model.zone_numbers, "time")
        self.zdata_forecast["time_ratio"] = pandas.Series(
            numpy.ma.getdata(time_ratio), self.ass_model.zone_numbers)
        car_cost = numpy.ma.average(
            impedance[tp]["cost"]["car_work"], axis=1,
            weights=self.dtm.demand[tp]["car_work"])
        transit_cost = numpy.ma.average(
            impedance[tp]["cost"]["transit"], axis=1,
            weights=self.dtm.demand[tp]["transit_work"])
        cost_ratio = transit_cost / 44. / car_cost
        cost_ratio = cost_ratio.clip(0.01, None)
        self.resultdata.print_data(
            cost_ratio, "impedance_ratio.txt",
            self.ass_model.zone_numbers, "cost")
        self.zdata_forecast["cost_ratio"] = pandas.Series(
            numpy.ma.getdata(cost_ratio), self.ass_model.zone_numbers)


class AgentModelSystem(ModelSystem):

    def _init_demand_model(self):
        return DemandModel(self.zdata_forecast, self.resultdata, is_agent_model=True)

    def _add_internal_demand(self, previous_iter_impedance, is_last_iteration):
        self.dm.create_population()
        for purpose in self.dm.tour_purposes:
            if isinstance(purpose, SecDestPurpose):
                purpose.init_sums()
            else:
                purpose_impedance = self.imptrans.transform(purpose, previous_iter_impedance)
                if purpose.area == "peripheral" or purpose.name == "oop":
                    purpose.calc_prob(purpose_impedance)
                    purpose.gen_model.init_tours()
                    purpose.gen_model.add_tours()
                    demand = purpose.calc_demand()
                    if purpose.dest != "source":
                        for mode in demand:
                            self.dtm.add_demand(demand[mode])
                else:
                    purpose.init_sums()
                    purpose.model.calc_basic_prob(purpose_impedance)
        purpose_impedance = self.imptrans.transform(self.dm.purpose_dict["hoo"], previous_iter_impedance)
        for person in self.dm.population:
            person.add_tours(self.dm.purpose_dict)
            for tour in person.tours:
                tour.choose_mode(person.is_car_user)
                tour.choose_destination(purpose_impedance)
                if tour.mode == "car":
                    tour.choose_driver()
                self.dtm.add_demand(tour)<|MERGE_RESOLUTION|>--- conflicted
+++ resolved
@@ -98,14 +98,8 @@
         for tp in parameters.emme_scenario:
             self.logger.info("Assigning period " + tp)
             with self.basematrices.open("demand", tp) as mtx:
-<<<<<<< HEAD
-                for ass_class in self.ass_classes:
-                    self.dtm.demand[tp][ass_class] = mtx[ass_class]
-            self.ass_model.assign(tp, self.dtm.demand[tp])
-=======
                 base_demand = {ass_class: mtx[ass_class] for ass_class in self.ass_classes}
             self.ass_model.assign(tp, base_demand, is_first_iteration=True)
->>>>>>> 23eda15e
             impedance[tp] = self.ass_model.get_impedance()
             if tp == "aht":
                 self._update_ratios(impedance, tp)
