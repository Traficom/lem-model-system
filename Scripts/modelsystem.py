--- conflicted
+++ resolved
@@ -69,17 +69,12 @@
         for tp in parameters.emme_scenario:
             self.logger.info("Assigning period " + tp)
             with self.basematrices.open("demand", tp) as mtx:
-<<<<<<< HEAD
                 for ass_class in self.ass_classes:
                     self.dtm.demand[tp][ass_class] = mtx[ass_class]
             # Base matrices do not provide "transit_work" as its own assignment
             # class but "transit" is close enough.
             self.dtm.demand[tp]["transit_work"] = self.dtm.demand[tp]["transit"]
             self.ass_model.assign(tp, self.dtm.demand[tp])
-=======
-                base_demand = {ass_class: mtx[ass_class] for ass_class in self.ass_classes}
-            self.ass_model.assign(tp, base_demand)
->>>>>>> 9e08b5bd
             impedance[tp] = self.ass_model.get_impedance()
             if tp == "aht":
                 self._update_ratios(impedance, tp)
@@ -91,11 +86,10 @@
         # Add truck and trailer truck demand to time-period specific matrices (DTM) used in traffic assignment
         self.dtm.add_demand(self.trucks)
         self.dtm.add_demand(self.trailer_trucks)
-<<<<<<< HEAD
+
+        # Update car density
         prediction = self.cdm.predict()
         self.zdata_forecast["car_density"][:self.zdata_forecast.first_peripheral_zone] = prediction
-=======
->>>>>>> 9e08b5bd
 
         # TODO MON: What is agent model, briefly? How does it affect a single iteration, briefly?
         # could be refactored to AgentModelSystem (subclass)
@@ -188,31 +182,8 @@
 
             # Car Ownership -model specific block
             if tp == "aht":
-<<<<<<< HEAD
                 self._update_ratios(impedance, tp)
-=======
-                car_time = numpy.ma.average(
-                    impedance[tp]["time"]["car_work"], axis=1,
-                    weights=self.dtm.demand[tp]["car_work"])
-                transit_time = numpy.ma.average(
-                    impedance[tp]["time"]["transit"], axis=1,
-                    weights=self.dtm.demand[tp]["transit_work"])
-                time_ratio = transit_time / car_time
-                resultdata.print_data(
-                    time_ratio, "impedance_ratio.txt",
-                    self.ass_model.zone_numbers, "time")
-                car_cost = numpy.ma.average(
-                    impedance[tp]["cost"]["car_work"], axis=1,
-                    weights=self.dtm.demand[tp]["car_work"])
-                transit_cost = numpy.ma.average(
-                    impedance[tp]["cost"]["transit"], axis=1,
-                    weights=self.dtm.demand[tp]["transit_work"])
-                cost_ratio = transit_cost / 44. / car_cost
-                resultdata.print_data(
-                    cost_ratio, "impedance_ratio.txt",
-                    self.ass_model.zone_numbers, "cost")
-
->>>>>>> 9e08b5bd
+            
             if is_last_iteration:
                 zone_numbers = self.ass_model.zone_numbers
                 with self.resultmatrices.open("demand", tp, 'w') as mtx:
