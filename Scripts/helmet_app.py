from utils.config import Config
from utils.log import Log
import os
from assignment.abstract_assignment import AssignmentModel
from assignment.emme_assignment import EmmeAssignmentModel
from assignment.mock_assignment import MockAssignmentModel
import assignment.departure_time as dt
from datahandling.zonedata import ZoneData
from datahandling.matrixdata import MatrixData
from demand.freight import FreightModel
from demand.trips import DemandModel
from demand.external import ExternalModel
from transform.impedance_transformer import ImpedanceTransformer
from datatypes.purpose import create_purposes
from emme.emme_context import EmmeContext
import parameters
import numpy

class HelmetApplication():

    def __init__(self, config):
        self._config = config

        # status to be reported in UI
        self._status = {
            "state": "starting",
            "current": 0,
            "completed": 0,
            "failed": 0,
            "total": config.get_value(Config.ITERATION_COUNT)
        }

        self.logger = Log.get_instance()
        self.logger.info("Initializing the application..", extra=self._get_status())
        self.zdata_base = ZoneData("2016")
        zdata_forecast = ZoneData(self._config.get_value(Config.DATA_PATH))
        self.basematrices = MatrixData("base")
<<<<<<< HEAD
        self.dm = DemandModel(zdata_forecast)
        self.fm = FreightModel(self.zdata_base, zdata_forecast, self.basematrices)
        self.em = ExternalModel(self.basematrices, zdata_forecast)
        self.emme_context = EmmeContext(self._config.get_value(Config.EMME_PROJECT_PATH))
        # We could also perhaps wrap these under some class..?
=======

        self.dm = DemandModel(self.zdata_forecast)
        self.fm = FreightModel(self.zdata_base, self.zdata_forecast, self.basematrices)
        self.em = ExternalModel(self.basematrices, self.zdata_forecast)

>>>>>>> e854e7e9
        if config.get_value(Config.USE_EMME):
            self.logger.info("Initializing Emme..")
            self.emme_context = EmmeContext(self._config.get_value(Config.EMME_PROJECT_PATH))
            self.ass_model = EmmeAssignmentModel(self.emme_context)
        else:
            self.logger.info("Initializing MockAssignmentModel..")
            costs = MatrixData("2016")
            self.ass_model = MockAssignmentModel(costs)
        
        self.dtm = dt.DepartureTimeModel(self.ass_model)
        self.imptrans = ImpedanceTransformer()
        self.ass_classes = dict.fromkeys(parameters.emme_mtx["demand"].keys())
        self.tour_purposes = create_purposes(zdata_forecast)
    

    def run(self):
        self._status["state"] = "preparing"
        iterations = self._config.get_value(Config.ITERATION_COUNT)

        self.logger.info("Running simulation with {} iterations".format(self._config.get_value(Config.ITERATION_COUNT)), extra=self._get_status())

        if not self._validate_input():
            self._status['state'] = 'failed'
            self.logger.error("Failed to validate input, simulation aborted.", extra=self._get_status())
            return
        
        self.trucks = self.fm.calc_freight_traffic("truck")
        self.trailer_trucks = self.fm.calc_freight_traffic("trailer_truck")
        impedance = {}
        
        for tp in parameters.emme_scenario:
            base_demand = {}
            self.basematrices.open_file("demand", tp)
        
            for ass_class in self.ass_classes:
                base_demand[ass_class] = self.basematrices.get_data(ass_class)
        
            self.basematrices.close()
            self.ass_model.assign(tp, base_demand)
        
            if tp == "aht":
                self.ass_model.calc_transit_cost()
        
            impedance[tp] = self.ass_model.get_impedance()

        self._status["state"] = "running"
        for round in range(1, iterations+1):
            self._status["current"] = round
            try:
                self.logger.info("Starting iteration {}".format(round), extra=self._get_status())
                impedance = self.simulate(impedance)
                self._status["completed"] = self._status["completed"] + 1
            except Exception as error:
                self._status["failed"] = self._status["failed"] + 1
                is_fatal = self.handle_error("Exception at iteration {}".format(round), error)
                if is_fatal:
                    self.logger.error("Fatal error occured, simulation aborted.", extra=self._get_status())
                    break
            if round == iterations:
                self._status['state'] = 'finished'

        self.logger.info("Simulation ended.", extra=self._get_status())


    def handle_error(self, msg, exception):
        self.logger.error(msg, exception)
        fatal = True
        return fatal


    def simulate(self, impedance):
        
        self.dtm.add_demand("freight", "truck", self.trucks)
        self.dtm.add_demand("freight", "trailer_truck", self.trailer_trucks)
        
        for purpose in self.tour_purposes:
            
            purpose_impedance = self.imptrans.transform(purpose, impedance)
            demand = self.dm.calc_demand(purpose, purpose_impedance)
            self._validate_demand(demand)
<<<<<<< HEAD
            mtx_position = (purpose.bounds[0], 0)
            if purpose.dest != "source":
                for mode in demand:
                    self.dtm.add_demand(purpose.name, mode, demand[mode], mtx_position)
        pos = self.ass_model.get_mapping()[parameters.first_external_zone]
=======
            
            if purpose.area == "peripheral":
                pos = self.ass_model.get_mapping()[16001]
                mtx_position = (pos, 0)
            else:
                mtx_position = (0, 0)

            if purpose.dest != "source":
                for mode in demand:
                    self.dtm.add_demand(purpose.name, mode, demand[mode], mtx_position)
        
        pos = self.ass_model.get_mapping()[31001]
        
>>>>>>> e854e7e9
        for mode in parameters.external_modes:

            if mode == "truck":
                int_demand = self.trucks.sum(0) + self.trucks.sum(1)
            elif mode == "trailer_truck":
                int_demand = self.trailer_trucks.sum(0) + self.trailer_trucks.sum(1)
            else:
                nr_zones = len(self.zdata_base.zone_numbers)
                int_demand = numpy.zeros(nr_zones)
            
                for purpose in self.tour_purposes:
                    if purpose.dest != "source":
                        l, u = purpose.bounds
                        int_demand[l:u] += purpose.generated_tours[mode]
                        int_demand += purpose.attracted_tours[mode]
            
            ext_demand = self.em.calc_external(mode, int_demand)
            self.dtm.add_demand("external", mode, ext_demand, (pos, 0))

        impedance = {}
        
        for tp in parameters.emme_scenario:
            self.dtm.add_vans(tp)
            self.ass_model.assign(tp, self.dtm.demand[tp])
            impedance[tp] = self.ass_model.get_impedance()
        
        self.dtm.init_demand()
        return impedance


    def _validate_input(self):
        # TODO read the scenario from parameters / config and read input data & validate it
        return True


    def _validate_demand(self, demand):
        # TODO read the scenario from parameters / config and read input data & validate it
        return True

    def _get_status(self):
        return { "status": self._status }


# Main entry point for the application
if __name__ == "__main__":
    config = Config.read_from_file()
    Log.get_instance().initialize(config)
    app = HelmetApplication(config)
    app.run()<|MERGE_RESOLUTION|>--- conflicted
+++ resolved
@@ -35,19 +35,11 @@
         self.zdata_base = ZoneData("2016")
         zdata_forecast = ZoneData(self._config.get_value(Config.DATA_PATH))
         self.basematrices = MatrixData("base")
-<<<<<<< HEAD
+
         self.dm = DemandModel(zdata_forecast)
         self.fm = FreightModel(self.zdata_base, zdata_forecast, self.basematrices)
         self.em = ExternalModel(self.basematrices, zdata_forecast)
-        self.emme_context = EmmeContext(self._config.get_value(Config.EMME_PROJECT_PATH))
-        # We could also perhaps wrap these under some class..?
-=======
-
-        self.dm = DemandModel(self.zdata_forecast)
-        self.fm = FreightModel(self.zdata_base, self.zdata_forecast, self.basematrices)
-        self.em = ExternalModel(self.basematrices, self.zdata_forecast)
-
->>>>>>> e854e7e9
+      
         if config.get_value(Config.USE_EMME):
             self.logger.info("Initializing Emme..")
             self.emme_context = EmmeContext(self._config.get_value(Config.EMME_PROJECT_PATH))
@@ -128,27 +120,13 @@
             purpose_impedance = self.imptrans.transform(purpose, impedance)
             demand = self.dm.calc_demand(purpose, purpose_impedance)
             self._validate_demand(demand)
-<<<<<<< HEAD
             mtx_position = (purpose.bounds[0], 0)
             if purpose.dest != "source":
                 for mode in demand:
                     self.dtm.add_demand(purpose.name, mode, demand[mode], mtx_position)
+        
         pos = self.ass_model.get_mapping()[parameters.first_external_zone]
-=======
-            
-            if purpose.area == "peripheral":
-                pos = self.ass_model.get_mapping()[16001]
-                mtx_position = (pos, 0)
-            else:
-                mtx_position = (0, 0)
 
-            if purpose.dest != "source":
-                for mode in demand:
-                    self.dtm.add_demand(purpose.name, mode, demand[mode], mtx_position)
-        
-        pos = self.ass_model.get_mapping()[31001]
-        
->>>>>>> e854e7e9
         for mode in parameters.external_modes:
 
             if mode == "truck":
