<<<<<<< HEAD
from pathlib import Path
=======
import os
from typing import Optional
>>>>>>> 0edee9de
import pandas
import numpy

import utils.log as log


def read_other_data(path: Path, squeeze = False):
    """Read data from space-separated file.

    Parameters
    ----------
    path : Path
        Path to the .tsv file
    squeeze : bool (optional)
        If the parsed data only contains one column and no header

    Returns
    -------
    pandas.DataFrame
    """
    if not path.exists():
        msg = f"Path {path} not found."
        raise NameError(msg)
    header = None if squeeze else "infer"
    data: pandas.DataFrame = pandas.read_csv(
<<<<<<< HEAD
        path, delim_whitespace=True, keep_default_na=False, 
        na_values="", comment='#', header=header)
    if "node_label" in data.columns:
        data = data.set_index("node_label")
    if squeeze:
        data = data.squeeze()
    for i in data.index:
=======
        path, sep='\s+', keep_default_na=False,
        na_values="", comment='#', header=header)
    if squeeze:
        data = data.squeeze()
    if pandas.api.types.is_numeric_dtype(data.index) and data.index.hasnans:
        msg = "Row with only spaces or tabs in file {}".format(path)
        log.error(msg)
        raise IndexError(msg)
    else:
        for i in data.index:
            try:
                if numpy.isnan(i):
                    msg = "Row with only spaces or tabs in file {}".format(path)
                    log.error(msg)
                    raise IndexError(msg)
            except TypeError:
                # Text indices are ok and should not raise an exception
                pass
    if data.index.has_duplicates:
        raise IndexError("Index in file {} has duplicates".format(path))
    if zone_numbers is not None:
        if not data.index.is_monotonic_increasing:
            data.sort_index(inplace=True)
            log.warn("File {} is not sorted in ascending order".format(path))
        map_path = os.path.join(data_dir, "zone_mapping.txt")
        if os.path.exists(map_path):
            log_path = map_path
            mapping = pandas.read_csv(map_path, sep='\s+').squeeze()
            if "total" in data.columns:
                # If file contains total and shares of total,
                # shares are aggregated as averages with total as weight
                data = data.groupby(mapping).agg(lambda ser: avg(ser, weights=data["total"]))
            elif "detach" in data.columns:
                funcs = dict.fromkeys(data.columns, "sum")
                funcs["detach"] = "mean"
                data = data.groupby(mapping).agg(funcs)
            else:
                data = data.groupby(mapping).sum()
            data.index = data.index.astype(int)
        else:
            log_path = path
        if data.index.size != zone_numbers.size or (data.index != zone_numbers).any():
            for i in data.index:
                if int(i) not in zone_numbers:
                    msg = "Zone number {} from file {} not found in network".format(
                        i, log_path)
                    log.error(msg)
                    raise IndexError(msg)
            for i in zone_numbers:
                if i not in data.index:
                    if log_path == map_path and i in mapping.array:
                        # If mapping is ok, then error must be in data file
                        log_path = path
                        i = mapping[mapping == i].index[0]
                    msg = "Zone number {} not found in file {}".format(i, log_path)
                    log.error(msg)
                    raise IndexError(msg)
            msg = "Zone numbers did not match for file {}".format(log_path)
            log.error(msg)
            raise IndexError(msg)
    if dtype is not None:
>>>>>>> 0edee9de
        try:
            if numpy.isnan(i):
                msg = "Row with only spaces or tabs in file {}".format(path)
                log.error(msg)
                raise IndexError(msg)
        except TypeError:
            # Text indices are ok and should not raise an exception
            pass
    return data<|MERGE_RESOLUTION|>--- conflicted
+++ resolved
@@ -1,9 +1,4 @@
-<<<<<<< HEAD
 from pathlib import Path
-=======
-import os
-from typing import Optional
->>>>>>> 0edee9de
 import pandas
 import numpy
 
@@ -29,77 +24,13 @@
         raise NameError(msg)
     header = None if squeeze else "infer"
     data: pandas.DataFrame = pandas.read_csv(
-<<<<<<< HEAD
-        path, delim_whitespace=True, keep_default_na=False, 
+        path, sep='\s+', keep_default_na=False,
         na_values="", comment='#', header=header)
     if "node_label" in data.columns:
         data = data.set_index("node_label")
     if squeeze:
         data = data.squeeze()
     for i in data.index:
-=======
-        path, sep='\s+', keep_default_na=False,
-        na_values="", comment='#', header=header)
-    if squeeze:
-        data = data.squeeze()
-    if pandas.api.types.is_numeric_dtype(data.index) and data.index.hasnans:
-        msg = "Row with only spaces or tabs in file {}".format(path)
-        log.error(msg)
-        raise IndexError(msg)
-    else:
-        for i in data.index:
-            try:
-                if numpy.isnan(i):
-                    msg = "Row with only spaces or tabs in file {}".format(path)
-                    log.error(msg)
-                    raise IndexError(msg)
-            except TypeError:
-                # Text indices are ok and should not raise an exception
-                pass
-    if data.index.has_duplicates:
-        raise IndexError("Index in file {} has duplicates".format(path))
-    if zone_numbers is not None:
-        if not data.index.is_monotonic_increasing:
-            data.sort_index(inplace=True)
-            log.warn("File {} is not sorted in ascending order".format(path))
-        map_path = os.path.join(data_dir, "zone_mapping.txt")
-        if os.path.exists(map_path):
-            log_path = map_path
-            mapping = pandas.read_csv(map_path, sep='\s+').squeeze()
-            if "total" in data.columns:
-                # If file contains total and shares of total,
-                # shares are aggregated as averages with total as weight
-                data = data.groupby(mapping).agg(lambda ser: avg(ser, weights=data["total"]))
-            elif "detach" in data.columns:
-                funcs = dict.fromkeys(data.columns, "sum")
-                funcs["detach"] = "mean"
-                data = data.groupby(mapping).agg(funcs)
-            else:
-                data = data.groupby(mapping).sum()
-            data.index = data.index.astype(int)
-        else:
-            log_path = path
-        if data.index.size != zone_numbers.size or (data.index != zone_numbers).any():
-            for i in data.index:
-                if int(i) not in zone_numbers:
-                    msg = "Zone number {} from file {} not found in network".format(
-                        i, log_path)
-                    log.error(msg)
-                    raise IndexError(msg)
-            for i in zone_numbers:
-                if i not in data.index:
-                    if log_path == map_path and i in mapping.array:
-                        # If mapping is ok, then error must be in data file
-                        log_path = path
-                        i = mapping[mapping == i].index[0]
-                    msg = "Zone number {} not found in file {}".format(i, log_path)
-                    log.error(msg)
-                    raise IndexError(msg)
-            msg = "Zone numbers did not match for file {}".format(log_path)
-            log.error(msg)
-            raise IndexError(msg)
-    if dtype is not None:
->>>>>>> 0edee9de
         try:
             if numpy.isnan(i):
                 msg = "Row with only spaces or tabs in file {}".format(path)
