--- conflicted
+++ resolved
@@ -76,13 +76,11 @@
             msg = "Link id {} type must not be 999, please refer to the helmet-docs manual".format(link.id)
             log.error(msg)
             raise ValueError(msg)
-        
         linktype = link.type % 100
         if (linktype != 70 and link.length == 0): 
             msg = "Link {} has zero length. Link length can be zero only if linktype is 70. (vaihtokävelyt)".format(link.id)
             log.error(msg)
             raise ValueError(msg)
-    
         if (linktype == 1):
             msg = "Link type 1 for link {}. Link type 1 is out of use in Helmet 4+ versions".format(link.id)
             log.error(msg)
@@ -93,44 +91,7 @@
                 msg = "Link type missing for link {}".format(link.id)
                 log.error(msg)
                 raise ValueError(msg)
-<<<<<<< HEAD
     hdw_attrs = [f"@hdw_{tp}" for tp in param.time_periods]
-=======
-        if network.mode('t') in link.modes or network.mode('p') in link.modes:
-            speedstr = str(int(link.data1))
-            speed = {
-                "aht": int(speedstr[:-4]),
-                "pt": int(speedstr[-4:-2]),
-                "iht": int(speedstr[-2:]),
-            }
-            for timeperiod in speed:
-                if speed[timeperiod] == 0:
-                    msg = "Speed is zero for time period {} on link {}".format(
-                        timeperiod, link.id)
-                    log.error(msg)
-                    raise ValueError(msg)
-                
-        if link.i_node.is_centroid and link.j_node.is_centroid:
-            msg = "Link {} is leading directly from centroid node {} to centroid node {}. This is not allowed.".format(link.id,link.i_node.number,link.j_node.number)
-            log.error(msg)
-            raise ValueError(msg)
-        
-        for node in (link.i_node, link.j_node):
-            
-            i = bisect.bisect(intervals, node.number)
-            if i % 2 == 0:
-                # If node number is not in one of the official intervals
-                unofficial_nodes.add(node.id)
-            elif not link.modes <= modesets[i // 2]:
-                # If link has unallowed modes
-                unofficial_nodes.add(node.id)
-    if unofficial_nodes:
-        log.warn(
-            "Node number(s) {} not consistent with official HSL network".format(
-                ', '.join(unofficial_nodes)
-        ))
-    hdw_attrs = [f"@hw_{tp}" for tp in param.time_periods]
->>>>>>> d369ddf5
     for line in network.transit_lines():
         for hdwy in hdw_attrs:
             if line[hdwy] < 0.02:
