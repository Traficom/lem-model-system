--- conflicted
+++ resolved
@@ -67,42 +67,10 @@
                 msg = "Link type missing for link {}".format(link.id)
                 log.error(msg)
                 raise ValueError(msg)
-<<<<<<< HEAD
-    for line in network.transit_lines():
-        for hdw in ("@hdw_aht", "@hdw_pt", "@hdw_iht"):
-            if line[hdw] < 0.02:
-=======
-        if network.mode('t') in link.modes:
-            speedstr = str(int(link.data1))
-            speed = {
-                "aht": int(speedstr[:-4]),
-                "pt": int(speedstr[-4:-2]),
-                "iht": int(speedstr[-2:]),
-            }
-            for timeperiod in speed:
-                if speed[timeperiod] == 0:
-                    msg = "Speed is zero for time period {} on link {}".format(
-                        timeperiod, link.id)
-                    log.error(msg)
-                    raise ValueError(msg)
-        for node in (link.i_node, link.j_node):
-            i = bisect.bisect(intervals, node.number)
-            if i % 2 == 0:
-                # If node number is not in one of the official intervals
-                unofficial_nodes.add(node.id)
-            elif not link.modes <= modesets[i // 2]:
-                # If link has unallowed modes
-                unofficial_nodes.add(node.id)
-    if unofficial_nodes:
-        log.warn(
-            "Node number(s) {} not consistent with official HSL network".format(
-                ', '.join(unofficial_nodes)
-        ))
-    hdw_attrs = [f"@hw_{tp}" for tp in param.time_periods]
+    hdw_attrs = [f"@hdw_{tp}" for tp in param.time_periods]
     for line in network.transit_lines():
         for hdwy in hdw_attrs:
             if line[hdwy] < 0.02:
->>>>>>> 2542fa2f
                 msg = "Headway missing for line {}".format(line.id)
                 log.error(msg)
                 raise ValueError(msg)
