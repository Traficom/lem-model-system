import numpy
import pandas
import parameters
import datahandling.resultdata as result


class GenerationModel:
    def __init__(self, purpose):
        self.zone_data = purpose.zone_data
        self.purpose = purpose
        self.param = parameters.tour_generation[purpose.name]

    def init_tours(self):
        self.tours = pandas.Series(0, self.purpose.zone_numbers)

    def add_tours(self):
        """Add generated tours to vector.
        
        Parameters
        ----------
        segment : numpy 1-d array, optional
            Population segment for which tours are added
        age : string, optional
            Age group of population segment
        is_car_user : string, optional
            Whether population segment consists of car users or not
        """
        b = self.param
        for i in b:
            self.tours += b[i] * self.zone_data[i][self.purpose.bounds]

    def get_tours(self):
        """Get vector of tour numbers
        from zone data.
        
        Return
        ------
        numpy 1-d array
            Vector of tour numbers per zone
        """
        result.print_data(
            self.tours, "tours.txt", self.zone_data.zone_numbers, self.purpose.name)
        return self.tours.values


class NonHomeGeneration(GenerationModel):
    def add_tours(self):
        pass
    
    def get_tours(self):
        """Generate vector of tour numbers
        from attracted source tours.
        
        Return
        ------
        numpy 1-d array
            Vector of tour numbers per zone
        """
        tours = 0
        for source in self.purpose.sources:
            b = self.param[source.name]
            for mode in source.attracted_tours:
                tours += b * source.attracted_tours[mode]
        result.print_data(
            pandas.Series(tours, self.purpose.zone_numbers),
            "tours.txt", self.zone_data.zone_numbers, self.purpose.name)
        return tours


class SecDestGeneration(GenerationModel):
<<<<<<< HEAD
    def init_tours(self):
        self.tours = dict.fromkeys(self.purpose.modes)
        for mode in self.tours:
            self.tours[mode] = 0
    
    def add_tours(self, demand, mode, purpose):
        if mode in self.purpose.modes:
            bounds = self.purpose.bounds
            metropolitan = next(iter(self.purpose.sources)).bounds
            b = self.param
            self.tours[mode] += b[purpose.name] * demand[metropolitan, bounds]
    
    def generate_tours(self, mode):
=======
    def get_tours(self, mode):
>>>>>>> 5c53de84
        """Generate matrix of tour numbers
        from attracted source tours.
        
        Return
        ------
        numpy 2-d matrix
            Matrix of tour numbers per origin-destination pair
        """
        return self.tours[mode]<|MERGE_RESOLUTION|>--- conflicted
+++ resolved
@@ -68,7 +68,6 @@
 
 
 class SecDestGeneration(GenerationModel):
-<<<<<<< HEAD
     def init_tours(self):
         self.tours = dict.fromkeys(self.purpose.modes)
         for mode in self.tours:
@@ -81,10 +80,7 @@
             b = self.param
             self.tours[mode] += b[purpose.name] * demand[metropolitan, bounds]
     
-    def generate_tours(self, mode):
-=======
     def get_tours(self, mode):
->>>>>>> 5c53de84
         """Generate matrix of tour numbers
         from attracted source tours.
         
