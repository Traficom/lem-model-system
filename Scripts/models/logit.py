from __future__ import annotations
from typing import TYPE_CHECKING, Any, Dict, Optional, Tuple, cast
import numpy # type: ignore
import pandas
import copy
from collections import defaultdict

if TYPE_CHECKING:
    from datahandling.resultdata import ResultsData
    from datahandling.zonedata import ZoneData
    from datatypes.purpose import TourPurpose

import utils.log
from parameters.assignment import ec_mode


def log(a: numpy.ndarray):
    with numpy.errstate(divide="ignore"):
        return numpy.log(a)

def divide(a, b) -> numpy.ndarray:
    return numpy.divide(a, b, out=numpy.zeros_like(a), where=b!=0)

class LogitModel:
    """Generic logit model with mode/destination choice.

    Parameters
    ----------
    purpose : TourPurpose
        Tour purpose (type of tour)
    parameters : dict
        See `datatypes.purpose.new_tour_purpose()`
    zone_data : ZoneData
        Data used for all demand calculations
    resultdata : ResultData
        Writer object to result directory
    """

    def __init__(self, 
                 purpose: TourPurpose,
                 parameters: dict,
                 zone_data: ZoneData,
                 resultdata: ResultsData):
        self.resultdata = resultdata
        self.purpose = purpose
        self.bounds = purpose.bounds
        self.sub_bounds = purpose.sub_bounds
        self.zone_data = zone_data
        self.mode_utils: Dict[str, numpy.array] = {}
        self.dest_choice_param: Dict[str, Dict[str, Any]] = parameters["destination_choice"]
        self.mode_choice_param: Optional[Dict[str, Dict[str, Any]]] = parameters["mode_choice"]
        self.distance_boundary = parameters["distance_boundaries"]

    def _calc_mode_util(self, mode: str, impedance: Dict[str, numpy.ndarray],
                        dummy: Optional[str] = None):
        b = self.mode_choice_param[mode]
        utility = numpy.zeros_like(next(iter(impedance.values())))
        self._add_constant(utility, b["constant"])
        utility = self._add_zone_util(
            utility.T, b["generation"], generation=True).T
        self._add_zone_util(utility, b["attraction"])
        self._add_impedance(utility, impedance, b["impedance"])
        self._add_log_impedance(utility, impedance, b["log"])
        if dummy in b["individual_dummy"]:
            self._add_constant(b["individual_dummy"][dummy])
        self.mode_utils[mode] = utility
        exps = numpy.exp(utility)
        dist = self.purpose.dist
        if dist.shape == exps.shape:
            # If this is the lower level in nested model
            l, u = self.distance_boundary[mode]
            exps[(dist < l) | (dist >= u)] = 0
        return exps

    def _calc_mode_utils(self, impedance: Dict[str, Dict[str, numpy.ndarray]],
                         dummy: Optional[str] = None):
        mode_exps: Dict[str, numpy.ndarray] = {}
        for mode in self.mode_choice_param:
            mode_exps[mode] = self._calc_mode_util(mode, impedance[mode], dummy)
        expsum: numpy.ndarray = sum(mode_exps.values())
        return expsum, mode_exps

    def _calc_dest_util(self, mode: str, impedance: dict) -> numpy.ndarray:
        b = self.dest_choice_param[mode]
        utility: numpy.array = numpy.zeros_like(next(iter(impedance.values())))
        self._add_zone_util(utility, b["attraction"])
        self._add_impedance(utility, impedance, b["impedance"])
        size = numpy.zeros_like(utility)
        self._add_zone_util(size, b["attraction_size"])
        impedance["attraction_size"] = size
        if "transform" in b:
            b_transf = b["transform"]
            transimp = numpy.zeros_like(utility)
            self._add_zone_util(transimp, b_transf["attraction"])
            self._add_impedance(transimp, impedance, b_transf["impedance"])
            impedance["transform"] = transimp
        self._add_log_impedance(utility, impedance, b["log"])
        dest_exp = numpy.exp(utility)
        if mode != "logsum":
            l, u = self.distance_boundary[mode]
            dist = self.purpose.dist
            dest_exp[(dist < l) | (dist >= u)] = 0
        if mode == "airplane":
            dest_exp[impedance["cost"] < 80] = 0
        return dest_exp
    
    def _calc_sec_dest_util(self, mode, impedance, orig, dest):
        b = self.dest_choice_param[mode]
        utility = numpy.zeros_like(next(iter(impedance.values())))
        self._add_sec_zone_util(utility, b["attraction"], orig, dest)
        self._add_impedance(utility, impedance, b["impedance"])
        dest_exps = numpy.exp(utility)
        size = numpy.zeros_like(utility)
        self._add_sec_zone_util(size, b["attraction_size"])
        impedance["attraction_size"] = size
        self._add_log_impedance(dest_exps, impedance, b["log"])
        if mode != "logsum":
            l, u = self.distance_boundary[mode]
            dest_exps[(impedance["dist"] < l) | (impedance["dist"] >= u)] = 0
        return dest_exps

    def _add_constant(self, utility, b):
        """Add constant term to utility.

        If parameter b is a tuple of two terms, they will be added for
        capital region and surrounding region respectively.
        
        Parameters
        ----------
        utility : ndarray
            Numpy array to which the constant b will be added
        b : float or tuple
            The value of the constant
        """
        try: # If only one parameter
            utility += b
        except ValueError: # Separate sub-region parameters
            for i, bounds in enumerate(self.sub_bounds):
                if utility.ndim == 1: # 1-d array calculation
                    utility[bounds] += b[i]
                else: # 2-d matrix calculation
                    utility[bounds, :] += b[i]
    
    def _add_impedance(self, utility, impedance, b):
        """Adds simple linear impedances to utility.

        If parameter in b is tuple of two terms, they will be added for
        capital region and surrounding region respectively.
        
        Parameters
        ----------
        utility : ndarray
            Numpy array to which the impedances will be added
        impedance : dict
            A dictionary of time-averaged impedance matrices. Includes keys
            `time`, `cost`, and `dist` of which values are all ndarrays.
        b : dict
            The parameters for different impedance matrices.
        """
        for i in b:
            try: # If only one parameter
                utility += b[i] * impedance[i]
            except ValueError: # Separate sub-region parameters
                for j, bounds in enumerate(self.sub_bounds):
                    utility[bounds, :] += b[i][j] * impedance[i][bounds, :]
        return utility

    def _add_log_impedance(self, utility, impedance, b):
        """Adds log transformations of impedance to utility.

        If parameter in b is tuple of two terms, they will be multiplied for
        capital region and surrounding region respectively.

        Parameters
        ----------
        exps : ndarray
            Numpy array to which the impedances will be multiplied
        impedance : dict
            A dictionary of time-averaged impedance matrices. Includes keys
            `time`, `cost`, and `dist` of which values are all ndarrays.
        b : dict
            The parameters for different impedance matrices
        """
        for i in b:
            try: # If only one parameter
                imp = impedance[i] + 1 if b[i] < 0 else impedance[i]
                utility += b[i] * log(imp)
            except ValueError: # Separate sub-region parameters
                for j, bounds in enumerate(self.sub_bounds):
                    imp = impedance[i][bounds, :]
                    if b[i][j] < 0:
                        imp += 1
                    utility[bounds, :] += b[i][j] * log(imp)
        return utility

    def _add_zone_util(self, utility, b, generation=False):
        """Adds simple linear zone terms to utility.

        If parameter in b is tuple of two terms, they will be added for
        capital region and surrounding region respectively.
        
        Parameters
        ----------
        utility : ndarray
            Numpy array to which the impedances will be added
        b : dict
            The parameters for different zone data.
        generation : bool
            Whether the effect of the zone term is added only to the
            geographical area in which this model is used based on the
            `self.bounds` attribute of this class.
        """
        zdata = self.zone_data
        for i in b:
            try: # If only one parameter
                utility += b[i] * zdata.get_data(i, self.bounds, generation)
            except ValueError: # Separate sub-region parameters
                for j, bounds in enumerate(self.sub_bounds):
                    data = zdata.get_data(i, bounds, generation)
                    if utility.ndim == 1: # 1-d array calculation
                        utility[bounds] += b[i][j] * data
                    else: # 2-d matrix calculation
                        utility[bounds, :] += b[i][j] * data
        return utility
    
    def _add_sec_zone_util(self, utility, b, orig=None, dest=None):
        for i in b:
            data = self.zone_data.get_data(i, self.bounds, generation=True)
            try: # If only one parameter
                utility += b[i] * data
            except ValueError: # Separate params for orig and dest
                utility += b[i][0] * data[orig, self.bounds]
                utility += b[i][1] * data[dest, self.bounds]
        return utility

    def _add_log_zone_util(self, exps, b, generation=False):
        """Adds log transformations of zone data to utility.
        
        This is an optimized way of calculating log terms. Calculates
        zonedata1^b1 * ... * zonedataN^bN in the following equation:
        e^(linear_terms + b1*log(zonedata1) + ... + bN*log(zonedataN))
        = e^(linear_terms) * zonedata1^b1 * ... * zonedataN^bN

        If parameter in b is tuple of two terms, they will be multiplied for
        capital region and surrounding region respectively.

        Parameters
        ----------
        utility : ndarray
            Numpy array to which the impedances will be added
        b : dict
            The parameters for different zone data.
        generation : bool
            Whether the effect of the zone term is added only to the
            geographical area in which this model is used based on the
            `self.bounds` attribute of this class.
        """
        zdata = self.zone_data
        for i in b:
            exps *= numpy.power(
                zdata.get_data(i, self.bounds, generation) + 1, b[i])
        return exps

    def _calc_electric_car_shares(self, probs: Dict[str, numpy.ndarray],
                                  ec_probs: Dict[str, numpy.ndarray]):
        ec_share = self.zone_data.get_data(
            "share_electric_cars", self.bounds, generation=True)
        for mode in self.mode_choice_param:
            if mode in (self.purpose.car_mode, "car_pax"):
                ex_mode = ec_mode if mode == self.purpose.car_mode else "car_electric_pax"
                probs[mode] = (1-ec_share) * probs[mode]
                probs[ex_mode] = ec_share * ec_probs[mode]
            else:
                probs[mode] = ((1-ec_share) * probs[mode]
                                    + ec_share * ec_probs[mode])
        return probs


class ModeDestModel(LogitModel):
    """Nested logit model with mode choice in upper level.

    Uses logsums from destination choice model as utility
    in mode choice model.

         choice
        /     \\
      m1        m2
     / \\      / \\
    d1   d2   d1   d2

    Parameters
    ----------
    purpose : TourPurpose
        Tour purpose (type of tour)
    parameters : dict
        See `datatypes.purpose.new_tour_purpose()`
    zone_data : ZoneData
        Data used for all demand calculations
    resultdata : ResultData
        Writer object to result directory
    """
    def __init__(self, *args, **kwargs):
        LogitModel.__init__(self, *args, **kwargs)
        try:
            b = self.dest_choice_param["car"]["impedance"]["cost"]
        except KeyError:
            # School tours do not have a constant cost parameter
            # Use value of time conversion from CBA guidelines instead
            b = -0.46738697
        try:
            # Convert utility into euros
            money_utility = 1 / b
        except TypeError:
            # Separate sub-region parameters
            money_utility = 1 / b[0]
        money_utility /= next(iter(self.mode_choice_param.values()))["log"]["logsum"]
        self.money_utility = money_utility

    def calc_prob(self, impedance: dict) -> dict:
        """Calculate matrix of choice probabilities.

        First calculates basic probabilities. Then inserts individual
        dummy variables by calling `calc_individual_prob()`.

        If model for non-home-based tours has individual dummy variables
        representing parent tour mode choice, None will be returned,
        because it requires parent tour demand to be calculated first.
        In this case, `calc_prob_again` will be called later.

        Parameters
        ----------
        impedance : dict
            Mode (car/transit/bike/walk) : dict
                Type (time/cost/dist) : numpy 2-d matrix
                    Impedances

        Returns
        -------
        dict
            Mode (car/transit/bike/walk) : numpy 2-d matrix
                Choice probabilities
        """
        ec_impedance = {}
        if "car_electric" in impedance:
            ec_impedance[self.purpose.car_mode] = impedance.pop("car_electric")
        if "car_electric_pax" in impedance:
            ec_impedance["car_pax"] = impedance.pop("car_electric_pax")
        mode_exps, mode_expsum, dest_exps, dest_expsums = self._calc_utils(
            impedance)
        mode_probs = self._calc_mode_prob(mode_exps, mode_expsum)
        if mode_probs is None:
            self._stashed_exps += [dest_exps, dest_expsums, ec_impedance]
            return None
        if ec_impedance:
            mode_probs, ec_dest_exps, ec_dest_expsums = self._calc_electric_car_prob(
                ec_impedance, mode_exps, mode_probs)
            dest_exps.update(ec_dest_exps)
            dest_expsums.update(ec_dest_expsums)
        return self._calc_prob(mode_probs, dest_exps, dest_expsums)

    def calc_prob_again(self) -> dict:
        """Return matrix of choice probabilities.

        First recovers basic probabilities. Then inserts individual
        dummy variables by calling `calc_individual_prob()`.

        Returns
        -------
        dict
            Mode (car/transit/bike/walk) : numpy 2-d matrix
                Choice probabilities
        """
        (
            mode_exps, mode_expsum, dest_exps, dest_expsums, impedance
        ) = self._stashed_exps
        del self._stashed_exps
        mode_probs = self._calc_mode_prob(mode_exps, mode_expsum)
        mode_probs, ec_dest_exps, ec_dest_expsums = self._calc_electric_car_prob(
            impedance, mode_exps, mode_probs)
        dest_exps.update(ec_dest_exps)
        dest_expsums.update(ec_dest_expsums)
        return self._calc_prob(mode_probs, dest_exps, dest_expsums)

    def calc_basic_prob(self, impedance: dict):
        """Calculate utilities and cumulative destination choice probabilities.

        Only used in agent simulation.
        Individual dummy variables are not included.
        
        Parameters
        ----------
        impedance : dict
            Mode (car/transit/bike/walk) : dict
                Type (time/cost/dist) : numpy 2-d matrix
                    Impedances
        """
        _, _, dest_exps, _ = self._calc_utils(impedance)
        self.cumul_dest_prob = {}
        for mode in self.mode_choice_param:
            cumsum = dest_exps.pop(mode).T.cumsum(axis=0)
            self.cumul_dest_prob[mode] = cumsum / cumsum[-1]
<<<<<<< HEAD

    def _calc_electric_car_prob(self, impedance: Dict[str, numpy.ndarray],
                                mode_exps: Dict[str, numpy.ndarray],
                                mode_probs: Dict[str, numpy.ndarray]):
        ec_mode_exps, _, dest_exps, dest_expsums = self._calc_utils(
            impedance)
        for d in (dest_exps, dest_expsums):
            if "car_pax" in d:
                d["car_electric_pax"] = d.pop("car_pax")
            if self.purpose.car_mode in d:
                d["car_electric"] = d.pop(self.purpose.car_mode)
        mode_exps.update(ec_mode_exps)
        ec_mode_probs = self._calc_mode_prob(
            mode_exps, sum(mode_exps.values()))
        mode_probs = self._calc_electric_car_shares(mode_probs, ec_mode_probs)
        return mode_probs, dest_exps, dest_expsums

    def _calc_individual_prob(self, mod_mode: str, dummy: str,
=======
    
    def _calc_individual_prob(self, mod_modes: list[str], dummy: str,
>>>>>>> e1313cd9
                              mode_exps: Dict[str, numpy.ndarray]):
        """Calculate utilities with individual dummies included.

        Parameters
        ----------
        mod_modes : str
            The modes for which the utility will be modified
        dummy : str
            The name of the individual dummy
        mode_exps : dict
            key : str
                Mode
            value : numpy.ndarray
                Utility exponentials to modify
        Returns
        -------
        dict
            key : str
                Mode
            value : numpy.ndarray
                Modified utility exponentials
        """
        mode_exps2 = copy.deepcopy(mode_exps)
        for mod_mode in mod_modes:
            b = self.mode_choice_param[mod_mode]["individual_dummy"][dummy]
            try:
                mode_exps2[mod_mode] *= numpy.exp(b)
            except ValueError:
                for i, bounds in enumerate(self.sub_bounds):
                    mode_exps2[mod_mode][bounds] *= numpy.exp(b[i])
        return mode_exps2
    
    def calc_individual_mode_prob(self, zone: int,
                                  individual_dummy: Optional[str] = None,
                                  ) -> Tuple[numpy.ndarray, float]:
        """Calculate individual choice probabilities with individual dummies.
        
        Calculate mode choice probabilities for individual
        agent with individual dummy variable included.

        Additionally save and rescale logsum values for agent based accessibility 
        analysis.
        
        Parameters
        ----------
        zone : int
            Index of zone where the agent lives
        individual_dummy : str (optional)
            Name of individual dummy to take into account in utility
        Returns
        -------
        numpy.ndarray
            Choice probabilities for purpose modes
        float
            Total accessibility for individual (eur)
        """
        modes = self.purpose.modes
        mode_utils = numpy.empty(len(modes))
        for i, mode in enumerate(modes):
            mode_utils[i] = self.mode_utils[mode][zone]
            b = self.mode_choice_param[mode]["individual_dummy"]
            if individual_dummy in b:
                try:
                    mode_utils[i] += b[individual_dummy]
                except ValueError:
                    # Separate sub-region parameters
                    j = self.purpose.sub_intervals.searchsorted(
                        zone, side="right")
                    mode_utils[i] += b[individual_dummy][j]
        return mode_utils

    def _calc_utils(self,
                    impedance: Dict[str, Dict[str, Dict[str, numpy.ndarray]]]):
        dest_expsums: Dict[str, numpy.ndarray] = {}
        dest_exps: Dict[str, numpy.ndarray] = {}
        mode_exps: Dict[str, numpy.ndarray] = {}
        for mode in list(impedance):
            dest_exps[mode] = self._calc_dest_util(mode, impedance.pop(mode))
            try:
                expsum = dest_exps[mode].sum(1)
            except ValueError:
                expsum = dest_exps[mode].sum()
            dest_expsums[mode] = {"logsum": expsum}
            label = self.purpose.name + "_" + mode
            logsum = pandas.Series(
                log(expsum), self.purpose.zone_numbers, name=label)
            self.zone_data._values[label] = logsum
            mode_exps[mode] = self._calc_mode_util(mode, dest_expsums[mode])
        mode_expsum: numpy.ndarray = sum(mode_exps.values())
        logsum = pandas.Series(
            log(mode_expsum), self.purpose.zone_numbers,
            name=self.purpose.name)
        self.zone_data._values[self.purpose.name] = logsum
        return mode_exps, mode_expsum, dest_exps, dest_expsums

    def _calc_mode_prob(self, mode_exps: Dict[str, numpy.ndarray],
                        mode_expsum: numpy.ndarray,
                        ) -> Dict[str, numpy.ndarray]:
        dummies: defaultdict[str, list] = defaultdict(list)
        for mode in self.mode_choice_param:
            for i in self.mode_choice_param[mode]["individual_dummy"]:
                dummies[i].append(mode)
        mode_probs: defaultdict[str, list] = defaultdict(list)
        no_dummy_share = 1.0
        for dummy, modes in dummies.items():
            try:
                dummy_share = self.zone_data.get_data(
                    dummy, self.bounds, generation=True)
            except KeyError:
                self._stashed_exps = [mode_exps, mode_expsum]
                return None
            no_dummy_share -= dummy_share
            mode_exps2 = self._calc_individual_prob(modes, dummy, mode_exps)
            mode_expsum2 = sum(mode_exps2.values())
            for mode2 in mode_exps2:
                mode_probs[mode2].append(
                    dummy_share * divide(mode_exps2[mode2], mode_expsum2))
        for mode in self.mode_choice_param:
            mode_probs[mode].append(
                no_dummy_share * divide(mode_exps[mode], mode_expsum))
        return mode_probs

    def _calc_prob(self, mode_probs: Dict[str, numpy.ndarray],
                   dest_exps: Dict[str, numpy.ndarray],
                   dest_expsums: Dict[str, numpy.ndarray]
                   ) -> Dict[str, numpy.ndarray]:
        prob = {}
        for mode in mode_probs:
            dest_exp = dest_exps.pop(mode).T
            dest_expsum = dest_expsums[mode]["logsum"]
            dest_prob = divide(dest_exp, dest_expsum)
            prob[mode] = sum(mode_probs[mode]) * dest_prob
        return prob


class AccessibilityModel(ModeDestModel):
    def calc_accessibility(self, impedance):
        """Calculate logsum-based accessibility measures.

        Individual dummy variables are not included.

        Parameters
        ----------
        impedance : dict
            Mode (car/transit/bike/walk) : dict
                Type (time/cost/dist) : numpy 2-d matrix
                    Impedances
        """
        if "car_electric" in impedance:
            impedance.pop("car_electric")
        if "car_electric_pax" in impedance:
            impedance.pop("car_electric_pax")
        mode_exps, mode_expsum, _, _ = self._calc_utils(impedance)
        self.accessibility = {}
        self.accessibility["all"] = self.zone_data[self.purpose.name]
        sustainable_expsum = numpy.zeros_like(mode_expsum)
        car_expsum = numpy.zeros_like(mode_expsum)
        for mode in self.mode_choice_param:
            logsum = self.zone_data[f"{self.purpose.name}_{mode}"]
            self.accessibility[mode] = logsum
            if "car" in mode:
                car_expsum += mode_exps[mode]
            else:
                sustainable_expsum += mode_exps[mode]
        self.accessibility["sustainable"] = numpy.log(sustainable_expsum)
        self.accessibility["car"] = numpy.log(car_expsum)
        for key in ["all", "sustainable", "car"]:
            self.accessibility[f"{key}_scaled"] = (self.money_utility
                                                   * self.accessibility[key])

    def _add_constant(self, utility, b):
        """Add constant term to utility.

        If parameter b is a tuple of two terms,
        capital region will be picked.

        Parameters
        ----------
        utility : ndarray
            Numpy array to which the constant b will be added
        b : float or tuple
            The value of the constant
        """
        try: # If only one parameter
            utility += b
        except ValueError: # Separate params for cap region and surrounding
            utility += b[0]

    def _add_impedance(self, utility, impedance, b):
        """Adds simple linear impedances to utility.

        If parameter in b is tuple of two terms,
        capital region will be picked.

        Parameters
        ----------
        utility : ndarray
            Numpy array to which the impedances will be added
        impedance : dict
            A dictionary of time-averaged impedance matrices. Includes keys
            `time`, `cost`, and `dist` of which values are all ndarrays.
        b : dict
            The parameters for different impedance matrices.
        """
        for i in b:
            try: # If only one parameter
                utility += b[i] * impedance[i]
            except ValueError: # Separate params for cap region and surrounding
                utility += b[i][0] * impedance[i]
        return utility

    def _add_log_impedance(self, utility, impedance, b):
        """Adds log transformations of impedance to utility.

        If parameter in b is tuple of two terms,
        capital region will be picked.

        Parameters
        ----------
        utility : ndarray
            Numpy array to which the impedances will be added
        impedance : dict
            A dictionary of time-averaged impedance matrices. Includes keys
            `time`, `cost`, and `dist` of which values are all ndarrays.
        b : dict
            The parameters for different impedance matrices
        """
        for i in b:
            try: # If only one parameter
                utility += b[i] * log(impedance[i] + 1)
            except ValueError: # Separate params for cap region and surrounding
                utility += b[i][0] * log(impedance[i] + 1)
        return utility

    def _add_zone_util(self, utility, b, generation=False):
        """Adds simple linear zone terms to utility.

        If parameter in b is tuple of two terms,
        capital region will be picked.

        Parameters
        ----------
        utility : ndarray
            Numpy array to which the impedances will be added
        b : dict
            The parameters for different zone data.
        generation : bool
            Whether the effect of the zone term is added only to the
            geographical area in which this model is used based on the
            `self.bounds` attribute of this class.
        """
        zdata = self.zone_data
        for i in b:
            try: # If only one parameter
                # Remove area dummies from accessibility indicators
                data = zdata.get_data(i, self.bounds, generation)
                if data.dtype != bool:
                    utility += b[i] * data
            except ValueError: # Separate params for cap region and surrounding
                utility += b[i][0] * zdata.get_data(i, self.bounds, generation)
        return utility


class DestModeModel(LogitModel):
    """Nested logit model with destination choice in upper level.

    Used only in peripheral non-home source model.
    Uses logsums from mode choice model as utility
    in destination choice model.

         choice
        /     \\
      d1        d2
     / \\      / \\
    m1   m2   m1   m2

    Parameters
    ----------
    purpose : TourPurpose
        Tour purpose (type of tour)
    parameters : dict
        See `datatypes.purpose.new_tour_purpose()`
    zone_data : ZoneData
        Data used for all demand calculations
    resultdata : ResultData
        Writer object to result directory
    """

    def calc_prob(self, impedance):
        """Calculate matrix of choice probabilities.
        
        Parameters
        ----------
        impedance : dict
            Mode (car/transit/bike/walk) : dict
                Type (time/cost/dist) : numpy 2-d matrix
                    Impedances
        
        Returns
        -------
        dict
            Mode (car/transit/bike/walk) : numpy 2-d matrix
                Choice probabilities
        """
<<<<<<< HEAD
        prob = self._calc_prob(impedance, store_logsum=True)

        # Calculate electric car probability and add to prob
        if ec_mode in impedance:
            impedance[self.purpose.car_mode] = impedance[ec_mode]
        if "car_electric_pax" in impedance:
            impedance["car_pax"] = impedance["car_electric_pax"]
            ec_prob = self._calc_prob(impedance)
            prob = self._calc_electric_car_shares(prob, ec_prob)

        return prob

    def _calc_prob(self, impedance: Dict[str, Dict[str, numpy.ndarray]],
                   store_logsum: bool = False):
        mode_expsum, mode_exps = self._calc_mode_utils(impedance)
=======
        dummies: set[str] = set()
        for mode in self.mode_choice_param:
            for i in self.mode_choice_param[mode]["individual_dummy"]:
                dummies.add(i)
        no_dummy_share = 1.0
        prob = defaultdict(float)
        for dummy in dummies:
            dummy_share = self.zone_data.get_data(
                dummy, self.bounds, generation=True)
            tmp_prob = self._calc_prob(impedance, dummy)
            for mode in self.mode_choice_param:
                prob[mode] += dummy_share * tmp_prob.pop(mode)
        tmp_prob = self._calc_prob(impedance, store_logsum=True)
        for mode in self.mode_choice_param:
            prob[mode] += no_dummy_share * tmp_prob.pop(mode)
        return prob

    def _calc_prob(self, impedance: Dict[str, Dict[str, numpy.ndarray]],
                   dummy: Optional[str] = None, store_logsum: bool = False):
        mode_expsum, mode_exps = self._calc_mode_utils(impedance, dummy)
>>>>>>> e1313cd9
        self.mode_utils = {}
        dest_exps = self._calc_dest_util("logsum", {"logsum": mode_expsum})
        try:
            dest_expsum = dest_exps.sum(1)
        except ValueError:
            dest_expsum = dest_exps.sum()
        if store_logsum:
            logsum = pandas.Series(
                log(dest_expsum), self.purpose.zone_numbers,
                name=self.purpose.name)
            self.accessibility = {"all": logsum}
            self.zone_data._values[self.purpose.name] = logsum
        prob: Dict[str, numpy.ndarray] = {}
        dest_prob = divide(dest_exps.T, dest_expsum)
        for mode in self.mode_choice_param:
            mode_prob = divide(mode_exps.pop(mode), mode_expsum).T
            prob[mode] = mode_prob * dest_prob
        return prob

    def calc_basic_prob(self, impedance):
        mode_expsum, _ = self._calc_mode_utils(impedance)
        dest_exps = self._calc_dest_util("logsum", {"logsum": mode_expsum})
        cumsum = dest_exps.T.cumsum(axis=0)
        self.cumul_dest_prob = cumsum / cumsum[-1]

    def calc_accessibility(self, *args):
        """Placeholder for accessibility measuring"""
        pass

class SecDestModel(LogitModel):
    """Logit model for secondary destination choice.

    Attaches secondary destinations to tours with already calculated
    modes and destinations.

    Parameters
    ----------
    zone_data : ZoneData
        Data used for all demand calculations
    purpose : TourPurpose
        Tour purpose (type of tour)
    resultdata : ResultData
        Writer object to result directory
    is_agent_model : bool (optional)
        Whether the model is used for agent-based simulation
    """

    def calc_prob(self, mode, impedance, origin, destination=None):
        """Calculate matrix of choice probabilities.
        
        Parameters
        ----------
        mode : str
            Mode (car/transit/bike)
        impedance : dict
            Type (time/cost/dist) : numpy 2d matrix
                Impedances
        origin: int
            Origin zone index
        destination: int or ndarray (optional)
            Destination zone index or boolean array (if calculation for 
            all primary destinations is performed in parallel)
        
        Returns
        -------
        numpy 2-d matrix
                Choice probabilities
        """
        dest_exps = self._calc_sec_dest_util(mode, impedance, origin, destination)
        return dest_exps.T / dest_exps.sum(1)


class OriginModel(DestModeModel):
    pass<|MERGE_RESOLUTION|>--- conflicted
+++ resolved
@@ -399,7 +399,6 @@
         for mode in self.mode_choice_param:
             cumsum = dest_exps.pop(mode).T.cumsum(axis=0)
             self.cumul_dest_prob[mode] = cumsum / cumsum[-1]
-<<<<<<< HEAD
 
     def _calc_electric_car_prob(self, impedance: Dict[str, numpy.ndarray],
                                 mode_exps: Dict[str, numpy.ndarray],
@@ -417,11 +416,7 @@
         mode_probs = self._calc_electric_car_shares(mode_probs, ec_mode_probs)
         return mode_probs, dest_exps, dest_expsums
 
-    def _calc_individual_prob(self, mod_mode: str, dummy: str,
-=======
-    
     def _calc_individual_prob(self, mod_modes: list[str], dummy: str,
->>>>>>> e1313cd9
                               mode_exps: Dict[str, numpy.ndarray]):
         """Calculate utilities with individual dummies included.
 
@@ -726,23 +721,20 @@
             Mode (car/transit/bike/walk) : numpy 2-d matrix
                 Choice probabilities
         """
-<<<<<<< HEAD
-        prob = self._calc_prob(impedance, store_logsum=True)
+        prob = self._calc_dummy_prob(impedance, store_logsum=True)
 
         # Calculate electric car probability and add to prob
         if ec_mode in impedance:
             impedance[self.purpose.car_mode] = impedance[ec_mode]
         if "car_electric_pax" in impedance:
             impedance["car_pax"] = impedance["car_electric_pax"]
-            ec_prob = self._calc_prob(impedance)
+            ec_prob = self._calc_dummy_prob(impedance)
             prob = self._calc_electric_car_shares(prob, ec_prob)
 
         return prob
 
-    def _calc_prob(self, impedance: Dict[str, Dict[str, numpy.ndarray]],
-                   store_logsum: bool = False):
-        mode_expsum, mode_exps = self._calc_mode_utils(impedance)
-=======
+    def _calc_dummy_prob(self, impedance: Dict[str, Dict[str, numpy.ndarray]],
+                         store_logsum: bool = False):
         dummies: set[str] = set()
         for mode in self.mode_choice_param:
             for i in self.mode_choice_param[mode]["individual_dummy"]:
@@ -755,7 +747,7 @@
             tmp_prob = self._calc_prob(impedance, dummy)
             for mode in self.mode_choice_param:
                 prob[mode] += dummy_share * tmp_prob.pop(mode)
-        tmp_prob = self._calc_prob(impedance, store_logsum=True)
+        tmp_prob = self._calc_prob(impedance, store_logsum=store_logsum)
         for mode in self.mode_choice_param:
             prob[mode] += no_dummy_share * tmp_prob.pop(mode)
         return prob
@@ -763,7 +755,6 @@
     def _calc_prob(self, impedance: Dict[str, Dict[str, numpy.ndarray]],
                    dummy: Optional[str] = None, store_logsum: bool = False):
         mode_expsum, mode_exps = self._calc_mode_utils(impedance, dummy)
->>>>>>> e1313cd9
         self.mode_utils = {}
         dest_exps = self._calc_dest_util("logsum", {"logsum": mode_expsum})
         try:
