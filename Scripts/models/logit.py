--- conflicted
+++ resolved
@@ -37,16 +37,10 @@
         self.sub_bounds = purpose.sub_bounds
         self.zone_data = zone_data
         self.mode_exps: Dict[str, numpy.array] = {}
-<<<<<<< HEAD
+        self.mode_utils: Dict[str, numpy.array] = {}
         self.dest_choice_param: Dict[str, Dict[str, Any]] = parameters["destination_choice"]
         self.mode_choice_param: Optional[Dict[str, Dict[str, Any]]] = parameters["mode_choice"]
         self.distance_boundary = parameters["distance_boundaries"]
-=======
-        self.mode_utils: Dict[str, numpy.array] = {}
-        purpose.name = cast(str, purpose.name) #type checker help
-        self.dest_choice_param: Dict[str, Dict[str, Any]] = destination_choice[purpose.name]
-        self.mode_choice_param: Optional[Dict[str, Dict[str, Any]]] = mode_choice[purpose.name]
->>>>>>> 0edee9de
 
     def _calc_mode_util(self, impedance):
         expsum = numpy.zeros_like(
@@ -71,10 +65,6 @@
         utility: numpy.array = numpy.zeros_like(next(iter(impedance.values())))
         self._add_zone_util(utility, b["attraction"])
         self._add_impedance(utility, impedance, b["impedance"])
-<<<<<<< HEAD
-        dest_exp = numpy.exp(utility)
-=======
->>>>>>> 0edee9de
         size = numpy.zeros_like(utility)
         self._add_zone_util(size, b["attraction_size"])
         impedance["attraction_size"] = size
@@ -84,12 +74,8 @@
             self._add_zone_util(transimp, b_transf["attraction"])
             self._add_impedance(transimp, impedance, b_transf["impedance"])
             impedance["transform"] = transimp
-<<<<<<< HEAD
-        self._add_log_impedance(dest_exp, impedance, b["log"])
-=======
         self._add_log_impedance(utility, impedance, b["log"])
-        self.dest_exps[mode] = numpy.exp(utility)
->>>>>>> 0edee9de
+        dest_exp = numpy.exp(utility)
         if mode != "logsum":
             l, u = self.distance_boundary[mode]
             dist = self.purpose.dist
@@ -177,26 +163,16 @@
         """
         for i in b:
             try: # If only one parameter
-<<<<<<< HEAD
                 imp = impedance[i] + 1 if b[i] < 0 else impedance[i]
-                exps *= numpy.power(imp, b[i])
-            except TypeError: # Separate sub-region parameters
+                utility += b[i] * numpy.log(imp)
+            except ValueError: # Separate sub-region parameters
                 for j, bounds in enumerate(self.sub_bounds):
                     imp = impedance[i][bounds, :]
                     if b[i][j] < 0:
                         imp += 1
-                    exps[bounds, :] *= numpy.power(imp, b[i][j])
-        return exps
-
-=======
-                utility += b[i] * numpy.log(impedance[i] + 1)
-            except ValueError: # Separate sub-region parameters
-                for j, bounds in enumerate(self.sub_bounds):
-                    utility[bounds, :] += b[i][j] * numpy.log(
-                        impedance[i][bounds, :] + 1)
+                    utility[bounds, :] += b[i][j] * numpy.log(imp)
         return utility
-    
->>>>>>> 0edee9de
+
     def _add_zone_util(self, utility, b, generation=False):
         """Adds simple linear zone terms to utility.
 
@@ -303,7 +279,7 @@
         except TypeError:
             # Separate sub-region parameters
             money_utility = 1 / b[0]
-        money_utility /= self.mode_choice_param["car"]["log"]["logsum"]
+        money_utility /= next(iter(self.mode_choice_param.values()))["log"]["logsum"]
         self.money_utility = money_utility
 
     def calc_prob(self, impedance: dict) -> dict:
@@ -423,30 +399,8 @@
                     # Separate sub-region parameters
                     j = self.purpose.sub_intervals.searchsorted(
                         zone, side="right")
-<<<<<<< HEAD
-                    mode_exps[mode] *= math.exp(b["car_users"][i])
-            mode_expsum += mode_exps[mode]
-        probs = numpy.empty(len(modes))
-        for i, mode in enumerate(modes):
-            probs[i] = mode_exps[mode] / mode_expsum
-        # utils to money
-        logsum = numpy.log(mode_expsum)
-        b = self._get_cost_util_coefficient()
-        try:
-            # Convert utility into euros
-            money_utility = 1 / b
-        except TypeError:
-            # Separate sub-region parameters
-            i = self.purpose.sub_intervals.searchsorted(zone, side="right")
-            money_utility = 1 / b[i]
-        self.mode_choice_param = cast(Dict[str, Dict[str, Any]], self.mode_choice_param) #type checker help
-        money_utility /= next(iter(self.mode_choice_param.values()))["log"]["logsum"]
-        accessibility = -money_utility * logsum
-        return probs, accessibility
-=======
                     mode_utils[i] += b["car_users"][j]
         return mode_utils
->>>>>>> 0edee9de
 
     def _calc_utils(self, impedance: dict) -> Tuple[numpy.ndarray, dict, dict]:
         dest_expsums = {}
@@ -486,18 +440,6 @@
             prob[mode] = mode_prob * dest_prob
         return prob
 
-<<<<<<< HEAD
-    def _get_cost_util_coefficient(self):
-        try:
-            b = next(iter(self.dest_choice_param.values()))["impedance"]["cost"]
-        except KeyError:
-            # School tours do not have a constant cost parameter
-            # Use value of time conversion from CBA guidelines instead
-            b = -0.46738697
-        return b
-
-=======
->>>>>>> 0edee9de
 
 class AccessibilityModel(ModeDestModel):
     def calc_accessibility(self, impedance):
@@ -518,60 +460,15 @@
         self.accessibility["sustainable"] = numpy.zeros_like(mode_expsum)
         self.accessibility["car"] = numpy.zeros_like(mode_expsum)
         for mode in self.mode_choice_param:
-<<<<<<< HEAD
             logsum = self.zone_data[f"{self.purpose.name}_{mode}"]
             self.accessibility[mode] = logsum
             if mode.split('_')[0] == "car":
                 self.accessibility["car"] += logsum
             else:
                 self.accessibility["sustainable"] += numpy.log(self.mode_exps[mode])
-        # Scale logsum value to eur
-        b = self._get_cost_util_coefficient()
-        try:
-            money_utility = 1 / b
-        except TypeError:  # Separate params for cap region and surrounding
-            money_utility = 1 / b[0]
-        money_utility /= next(iter(self.mode_choice_param.values()))["log"]["logsum"]
         for key in ["all", "sustainable", "car"]:
-            self.accessibility[f"{key}_scaled"] = money_utility * self.accessibility[key]
-=======
-            if mode != "car":
-                sustainable_sum += self.mode_exps[mode]
-        logsum = pandas.Series(
-            numpy.log(sustainable_sum), self.purpose.zone_numbers)
-        self.resultdata.print_data(
-            logsum, "sustainable_accessibility.txt", self.purpose.name)
-        self.purpose.access = (self.money_utility
-                               * self.zone_data[self.purpose.name])
-        self.purpose.sustainable_access = self.money_utility * logsum
-        self.purpose.car_access = (self.money_utility
-                                   * self.zone_data[self.purpose.name + "_c"])
-
-        # Calculate workplace-based accessibility
-        if self.purpose.name in ("hw", "wh"):
-            # Transform into person equivalents
-            param = self.mode_choice_param
-            normalization = 1 / sum([param[mode]["constant"][0]
-                for mode in param])
-            workforce = ((normalization*mode_expsum)
-                            **(1/param["car"]["log"]["logsum"]))
-            workforce = pandas.Series(workforce, self.purpose.zone_numbers)
-            self.resultdata.print_data(
-                workforce, "workplace_accessibility.txt", self.purpose.name)
-            workplaces = self.zone_data["workplaces"][self.bounds]
-            aggregate = ZoneIntervals("areas").averages(workforce, workplaces)
-            self.resultdata.print_data(
-                aggregate, "workplace_accessibility_areas.txt",
-                self.purpose.name)
-            names = {
-                "hw": "Workplace effective density",
-                "wh": "Workforce accessibility",
-            }
-            self.resultdata.print_line(
-                "{}:\t{:1.0f}".format(
-                    names[self.purpose.name], aggregate["all"]),
-                "result_summary")
->>>>>>> 0edee9de
+            self.accessibility[f"{key}_scaled"] = (self.money_utility
+                                                   * self.accessibility[key])
 
     def _add_constant(self, utility, b):
         """Add constant term to utility.
