from argparse import ArgumentParser
import os
import sys

import utils.config
import utils.log as log
from utils.validate_network import validate
from assignment.mock_assignment import MockAssignmentModel
from datahandling.matrixdata import MatrixData
from datahandling.zonedata import ZoneData
import parameters.assignment as param


def main(args):
    base_zonedata_path = os.path.join(args.baseline_data_path, "2018_zonedata")
    base_matrices_path = os.path.join(args.baseline_data_path, "base_matrices")
    emme_paths = args.emme_paths
    first_scenario_ids = args.first_scenario_ids
    forecast_zonedata_paths = args.forecast_data_paths

    if not emme_paths:
        msg = "Missing required argument 'emme-paths'."
        log.error(msg)
        raise ValueError(msg)
    if not first_scenario_ids:
        msg = "Missing required argument 'first-scenario-ids'."
        log.error(msg)
        raise ValueError(msg)
    if not forecast_zonedata_paths:
        msg = "Missing required argument 'forecast-zonedata-paths'."
        log.error(msg)
        raise ValueError(msg)
    # Check arg lengths
    if not (len(emme_paths) == len(first_scenario_ids)):
        msg = ("Non-matching number of emme-paths (.emp files) "
               + "vs. number of first-scenario-ids")
        log.error(msg)
        raise ValueError(msg)
    if not (len(emme_paths) == len(forecast_zonedata_paths)):
        msg = ("Non-matching number of emme-paths (.emp files) "
               + "vs. number of forecast-zonedata-paths")
        log.error(msg)
        raise ValueError(msg)

    # Check basedata input
    log.info("Checking base inputdata...")
    # Check filepaths (& first .emp path for zone_numbers in base zonedata)
    if not os.path.exists(base_zonedata_path):
        msg = "Baseline zonedata directory '{}' does not exist.".format(
            base_zonedata_path)
        log.error(msg)
        raise ValueError(msg)
    if not os.path.exists(base_matrices_path):
        msg = "Baseline matrices' directory '{}' does not exist.".format(
            base_matrices_path)
        log.error(msg)
        raise ValueError(msg)
    if args.do_not_use_emme:
        mock_result_path = os.path.join(
            args.results_path, args.scenario_name, "Matrices")
        if not os.path.exists(mock_result_path):
            msg = "Mock Results directory {} does not exist.".format(
                mock_result_path)
            log.error(msg)
            raise NameError(msg)
        assignment_model = MockAssignmentModel(MatrixData(mock_result_path))
        zone_numbers = assignment_model.zone_numbers
    else:
        emp_path = emme_paths[0]
        if not os.path.isfile(emp_path):
            msg = ".emp project file not found in given '{}' location.".format(
                emp_path)
            log.error(msg)
            raise ValueError(msg)
        import inro.emme.desktop.app as _app
        app = _app.start_dedicated(
            project=emp_path, visible=False, user_initials="HSL")
        scen = app.data_explorer().active_database().core_emmebank.scenario(
            first_scenario_ids[0])
        if scen is None:
            msg = "Project {} has no scenario {}".format(emp_path, scen.id)
            log.error(msg)
            raise ValueError(msg)
        else:
            zone_numbers = scen.zone_numbers
        app.close()
    # Check base zonedata
    base_zonedata = ZoneData(base_zonedata_path, zone_numbers)
    # Check base matrices
    matrixdata = MatrixData(base_matrices_path)
    for tp in param.time_periods:
        with matrixdata.open("demand", tp, zone_numbers) as mtx:
            for ass_class in param.transport_classes:
                a = mtx[ass_class]

    # Check scenario based input data
    log.info("Checking base zonedata & scenario-based input data...")
    for i, emp_path in enumerate(emme_paths):
        log.info("Checking input data for scenario #{} ...".format(i))

        # Check forecasted zonedata
        if not os.path.exists(forecast_zonedata_paths[i]):
            msg = "Forecast data directory '{}' does not exist.".format(
                forecast_zonedata_paths[i])
            log.error(msg)
            raise ValueError(msg)
        forecast_zonedata = ZoneData(forecast_zonedata_paths[i], zone_numbers)

        # Check network
        if not args.do_not_use_emme:
            if not os.path.isfile(emp_path):
                msg = ".emp project file not found in given '{}' location.".format(
                    emp_path)
                log.error(msg)
                raise ValueError(msg)
            app = _app.start_dedicated(
                project=emp_path, visible=False, user_initials="HSL")
            emmebank = app.data_explorer().active_database().core_emmebank
            link_attrs = ["@pyoratieluokka"]
            line_attrs = []
            for tp in param.time_periods:
                link_attrs.append(f"@hinta_{tp}")
                line_attrs.append(f"@hw_{tp}")
            nr_attr = {
                # Number of existing extra attributes
                # TODO Count existing extra attributes which are NOT included
                # in the set of attributes created during model run
                "nodes": 0,
                "links": len(link_attrs),
                "transit_lines": len(line_attrs),
                "transit_segments": 0,
            }
            nr_transit_classes = len(param.transit_classes)
            nr_segment_results = len(param.segment_results)
            nr_vehicle_classes = len(param.emme_demand_mtx) + 1
            nr_new_attr = {
                "nodes": nr_transit_classes * (nr_segment_results-1),
                "links": nr_vehicle_classes + 4,
                "transit_lines": 0,
                "transit_segments": nr_transit_classes*nr_segment_results + 1,
            }
            if not args.separate_emme_scenarios:
                # If results from all time periods are stored in same
                # EMME scenario
                for key in nr_new_attr:
                    nr_new_attr[key] *= 4
            # Attributes created during congested transit assignment
            nr_new_attr["transit_segments"] += 3
            dim = emmebank.dimensions
            dim["nodes"] = dim["centroids"] + dim["regular_nodes"]
            attr_space = 0
            for key in nr_attr:
                attr_space += dim[key] * (nr_attr[key]+nr_new_attr[key])
            if dim["extra_attribute_values"] < attr_space:
                msg = "At least {} words required for extra attributes".format(
                    attr_space)
                log.error(msg)
                raise ValueError(msg)
            scen = emmebank.scenario(first_scenario_ids[i])
            if scen is None:
                msg = "Project {} has no scenario {}".format(emp_path, scen.id)
                log.error(msg)
                raise ValueError(msg)
            elif scen.zone_numbers != zone_numbers:
                msg = "Zone numbers do not match for EMME scenario {}".format(
                    scen.id)
                log.error(msg)
                raise ValueError(msg)
<<<<<<< HEAD
            attrs = (
                "@pyoratieluokka",
                "@hinta_aht",
                "@hinta_pt",
                "@hinta_iht",
                "@hdw_aht",
                "@hdw_pt",
                "@hdw_iht",
            )
            for attr in attrs:
                if scen.extra_attribute(attr) is None:
                    msg = "Extra attribute {} missing from scenario {}".format(
                        attr, scen.id)
            validate(scen.get_network())
=======
            for scen in emmebank.scenarios():
                if scen.zone_numbers != zone_numbers:
                    log.warn("Scenarios with different zones found in EMME bank!")
            for attr in link_attrs + line_attrs:
                if scen.extra_attribute(attr) is None:
                    msg = "Extra attribute {} missing from scenario {}".format(
                        attr, scen.id)
                    log.error(msg)
                    raise ValueError(msg)
            validate(scen.get_network(), forecast_zonedata.transit_zone)
>>>>>>> 2542fa2f
            app.close()

    log.info("Successfully validated all input files")


if __name__ == "__main__":
    # Initially read defaults from config file ("dev-config.json")
    # but allow override via command-line arguments
    config = utils.config.read_from_file()
    parser = ArgumentParser(epilog="HELMET model system entry point script.")
    # Logging
    parser.add_argument(
        "--log-level",
        choices={"DEBUG", "INFO", "WARNING", "ERROR", "CRITICAL"},
        default=config.LOG_LEVEL,
    )
    parser.add_argument(
        "--log-format",
        choices={"TEXT", "JSON"},
        default=config.LOG_FORMAT,
    )
    parser.add_argument(
        "--do-not-use-emme",
        action="store_true",
        default=config.DO_NOT_USE_EMME,
        help="Using this flag runs with MockAssignmentModel instead of EmmeAssignmentModel, not requiring EMME.",
    )
    parser.add_argument(
        "-s", "--separate-emme-scenarios",
        action="store_true",
        default=config.SEPARATE_EMME_SCENARIOS,
        help="Using this flag creates four new EMME scenarios and saves network time-period specific results in them.",
    )
    parser.add_argument(
        "--scenario-name",
        type=str,
        default=config.SCENARIO_NAME,
        help="Name of HELMET scenario. Influences result folder name and log file name."),
    parser.add_argument(
        "--results-path",
        type=str,
        default=config.RESULTS_PATH,
        help="Path to folder where result data is saved to."),
    # Base input (across all scenarios)
    parser.add_argument(
        "--baseline-data-path",
        type=str,
        default=config.BASELINE_DATA_PATH,
        help="Path to folder containing both baseline zonedata and -matrices (Given privately by project manager)"),
    # Scenarios' individual input
    parser.add_argument(
        "--emme-paths",
        type=str,
        nargs="+",
        required=True,
        help="List of filepaths to .emp EMME-project-files"),
    parser.add_argument(
        "--first-scenario-ids",
        type=int,
        nargs="+",
        required=True,
        help="List of first (biking) scenario IDs within EMME project (.emp)."),
    parser.add_argument(
        "--forecast-data-paths",
        type=str,
        nargs="+",
        required=True,
        help="List of paths to folder containing forecast zonedata"),
    args = parser.parse_args()

    log.initialize(args)

    if sys.version_info.major == 3:
        main(args)
    else:
        log.error("Python version not supported, must use version 3")<|MERGE_RESOLUTION|>--- conflicted
+++ resolved
@@ -120,7 +120,7 @@
             line_attrs = []
             for tp in param.time_periods:
                 link_attrs.append(f"@hinta_{tp}")
-                line_attrs.append(f"@hw_{tp}")
+                line_attrs.append(f"@hdw_{tp}")
             nr_attr = {
                 # Number of existing extra attributes
                 # TODO Count existing extra attributes which are NOT included
@@ -166,22 +166,6 @@
                     scen.id)
                 log.error(msg)
                 raise ValueError(msg)
-<<<<<<< HEAD
-            attrs = (
-                "@pyoratieluokka",
-                "@hinta_aht",
-                "@hinta_pt",
-                "@hinta_iht",
-                "@hdw_aht",
-                "@hdw_pt",
-                "@hdw_iht",
-            )
-            for attr in attrs:
-                if scen.extra_attribute(attr) is None:
-                    msg = "Extra attribute {} missing from scenario {}".format(
-                        attr, scen.id)
-            validate(scen.get_network())
-=======
             for scen in emmebank.scenarios():
                 if scen.zone_numbers != zone_numbers:
                     log.warn("Scenarios with different zones found in EMME bank!")
@@ -192,7 +176,6 @@
                     log.error(msg)
                     raise ValueError(msg)
             validate(scen.get_network(), forecast_zonedata.transit_zone)
->>>>>>> 2542fa2f
             app.close()
 
     log.info("Successfully validated all input files")
