import numpy
import pandas
import parameters
from datatypes.purpose import TourPurpose, SecDestPurpose
from models import logit
from datatypes.person import Person


class DemandModel:
    """Container for private tour purposes and models.

    Parameters
    ----------
    zone_data : ZoneData
        Data used for all demand calculations
    resultdata : ResultData
        Writer object to result directory
    is_agent_model : bool (optional)
        Whether the model is used for agent-based simulation
    """
    
    def __init__(self, zone_data, resultdata, is_agent_model=False):
        self.resultdata = resultdata
        self.zone_data = zone_data
        self.tour_purposes = []
        self.purpose_dict = {}
        for purpose_spec in parameters.tour_purposes:
            if "sec_dest" in purpose_spec:
                purpose = SecDestPurpose(
                    purpose_spec, zone_data, resultdata, is_agent_model)
            else:
                purpose = TourPurpose(
                    purpose_spec, zone_data, resultdata, is_agent_model)
            self.tour_purposes.append(purpose)
            self.purpose_dict[purpose_spec["name"]] = purpose
        for purpose_spec in parameters.tour_purposes:
            if "source" in purpose_spec:
                purpose = self.purpose_dict[purpose_spec["name"]]
                for source in purpose_spec["source"]:
                    purpose.sources.append(self.purpose_dict[source])
                    if "sec_dest" in purpose_spec:
                        self.purpose_dict[source].sec_dest_purpose = purpose
        bounds = slice(0, zone_data.first_peripheral_zone)
<<<<<<< HEAD
        self.cm = logit.CarUseModel(zone_data, bounds, self.resultdata)
        self.gm = logit.TourCombinationModel(self.zone_data)
=======
>>>>>>> b0796869
        self.age_groups = (
            (7, 17),
            (18, 29),
            (30, 49),
            (50, 64),
            (65, 99),
        )
        self.cm = logit.CarUseModel(
            zone_data, bounds, self.age_groups, self.resultdata)
        self.gm = logit.TourCombinationModel(self.zone_data)
        zone_data["car_users"] = self.cm.calc_prob()

    def create_population_segments(self):
<<<<<<< HEAD
        self.zone_data["car_users"] = self.cm.calc_prob()
=======
        """Create population segments.
        
        Returns
        -------
        dict
            Age (age_7-17/...) : dict
                Car user (car_user/no_car) : pandas Series
                    Zone array with number of people belonging to segment
        """
>>>>>>> b0796869
        self.segments = {}
        first_peripheral_zone = self.zone_data.first_peripheral_zone
        pop = self.zone_data["population"][:first_peripheral_zone]
        for age_group in self.age_groups:
            age = "age_" + str(age_group[0]) + "-" + str(age_group[1])
            self.segments[age] = {}
            age_share = self.zone_data["share_" + age][:first_peripheral_zone]
            car_share = 0
            for gender in self.cm.genders:
                car_share += ( self.zone_data["share_" + gender][:first_peripheral_zone]
                             * self.cm.calc_individual_prob(age, gender))
            self.segments[age]["car_users"] = car_share * age_share * pop
            self.segments[age]["no_car"] = (1-car_share) * age_share * pop

    def create_population(self):
        """Create population for agent-based simulation.
        
        Returns
        -------
        list
            Person
        """
        self.cm.calc_basic_prob()
        self.population = []
        zones = self.zone_data.zone_numbers[:self.zone_data.first_peripheral_zone]
        for idx in zones:
            weights = [1]
            for age_group in self.age_groups:
                key = "share_age_" + str(age_group[0]) + "-" + str(age_group[1])
                share = self.zone_data[key][idx]
                weights.append(share)
                weights[0] -= share
            for _ in xrange(0, self.zone_data["population"][idx]):
                a = numpy.arange(-1, len(self.age_groups))
                group = numpy.random.choice(a=a, p=weights)
                if group != -1:
                    # Group -1 is under-7-year-olds and they have weights[0]
                    age_group = self.age_groups[group]
                    person = Person(idx, age_group, self.gm, self.cm)
                    self.population.append(person)

    def generate_tours(self):
        """Generate vector of tours for each tour purpose.

        Not used in agent-based simulation.
        Result is stored in `purpose.gen_model.tours`.
        """
        for purpose in self.tour_purposes:
            purpose.gen_model.init_tours()
            if purpose.area == "peripheral" or purpose.dest == "source":
                purpose.gen_model.add_tours()
        bounds = slice(0, self.zone_data.first_peripheral_zone)
        result_data = pandas.DataFrame()  # For printing of results
        for age_group in self.age_groups:
            age = "age_" + str(age_group[0]) + "-" + str(age_group[1])
            segment = self.segments[age]
            prob_c = self.gm.calc_prob(age, is_car_user=True, zones=bounds)
            prob_n = self.gm.calc_prob(age, is_car_user=False, zones=bounds)
            nr_tours_sums = pandas.Series()
            for combination in prob_c:
                # Each combination is a tuple of tours performed during a day
                nr_tours = ( prob_c[combination] * segment["car_users"]
                           + prob_n[combination] * segment["no_car"])
                for purpose in combination:
                    self.purpose_dict[purpose].gen_model.tours += nr_tours
                nr_tours_sums["-".join(combination)] = nr_tours.sum()
            result_data[age] = nr_tours_sums.sort_index()
        self.resultdata.print_matrix(result_data, "generation", "tour_combinations")
<|MERGE_RESOLUTION|>--- conflicted
+++ resolved
@@ -41,11 +41,6 @@
                     if "sec_dest" in purpose_spec:
                         self.purpose_dict[source].sec_dest_purpose = purpose
         bounds = slice(0, zone_data.first_peripheral_zone)
-<<<<<<< HEAD
-        self.cm = logit.CarUseModel(zone_data, bounds, self.resultdata)
-        self.gm = logit.TourCombinationModel(self.zone_data)
-=======
->>>>>>> b0796869
         self.age_groups = (
             (7, 17),
             (18, 29),
@@ -56,12 +51,8 @@
         self.cm = logit.CarUseModel(
             zone_data, bounds, self.age_groups, self.resultdata)
         self.gm = logit.TourCombinationModel(self.zone_data)
-        zone_data["car_users"] = self.cm.calc_prob()
 
     def create_population_segments(self):
-<<<<<<< HEAD
-        self.zone_data["car_users"] = self.cm.calc_prob()
-=======
         """Create population segments.
         
         Returns
@@ -71,7 +62,7 @@
                 Car user (car_user/no_car) : pandas Series
                     Zone array with number of people belonging to segment
         """
->>>>>>> b0796869
+        self.zone_data["car_users"] = self.cm.calc_prob()
         self.segments = {}
         first_peripheral_zone = self.zone_data.first_peripheral_zone
         pop = self.zone_data["population"][:first_peripheral_zone]
