--- conflicted
+++ resolved
@@ -1,5 +1,5 @@
 from __future__ import annotations
-from typing import Any, Dict
+from typing import Any, Dict, Union
 import parameters.assignment as param
 
 
@@ -16,7 +16,6 @@
 
 
 class JourneyLevel:
-<<<<<<< HEAD
     """
     Journey level specification for transit assignment.
 
@@ -36,8 +35,9 @@
     count_zone_boardings : bool (optional)
         Whether assignment is performed only to count fare zone boardings
     """
-    def __init__(self, level, transit_class, headway_attribute,
-            park_and_ride=False, count_zone_boardings=False):
+    def __init__(self, level: int, transit_class: str, headway_attribute: str,
+            park_and_ride: Union[str, bool] = False,
+            count_zone_boardings: bool = False):
         # Boarding transit modes allowed only on levels 0-3
         next = BOARDED_LOCAL if level <= BOARDED_LONG_D else FORBIDDEN
         transitions = [{
@@ -46,16 +46,6 @@
             } for mode in param.local_transit_modes]
         next = BOARDED_LONG_D if level <= BOARDED_LONG_D else FORBIDDEN
         transitions += [{
-=======
-    def __init__(self, 
-                 headway_attribute: str, 
-                 boarded: bool, 
-                 count_zone_boardings: bool = False):
-        # Definition of transition rules: all modes are allowed
-        transitions = []
-        for mode in param.transit_modes:
-            transitions.append({
->>>>>>> 5a14cc7d
                 "mode": mode,
                 "next_journey_level": next,
             } for mode in param.long_dist_transit_modes[transit_class]]
@@ -80,7 +70,6 @@
                 "mode": param.park_and_ride_mode,
                 "next_journey_level": car,
             })
-<<<<<<< HEAD
         else:
             # Walk modes do not normally affect journey level transitions
             walk = level
@@ -91,9 +80,6 @@
         self.spec = {
             "description": DESCRIPTION[level],
             "destinations_reachable": DESTINATIONS_REACHABLE[level],
-=======
-        self.spec: Dict[str, Any] = {
->>>>>>> 5a14cc7d
             "transition_rules": transitions,
             "boarding_time": None,
             "boarding_cost": {
