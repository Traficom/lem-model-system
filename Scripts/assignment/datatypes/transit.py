import parameters.assignment as param
from assignment.datatypes.path_analysis import PathAnalysis
from assignment.datatypes.journey_level import JourneyLevel


class TransitSpecification:
    """
    Transit assignment specification.
    
    Two journey levels are added at a later stage.
    At the second level an extra boarding penalty is implemented,
    hence a transfer penalty. Waiting time length is also different. 
    Walk only trips are not allowed.

    Parameters
    ----------
    ass_class : str
        Assignment class (transit_work/transit_leisure)
<<<<<<< HEAD
    demand_mtx_id : str
        Emme matrix id for demand matrix
    time_mtx_id : str
        Emme matrix id for time matrix
    dist_mtx_id : str
        Emme matrix id for distance matrix
    trip_part : dict
=======
    headway_attribute : str
        Line attribute where headway is stored
    demand_mtx : dict
>>>>>>> 6f22edbc
        key : str
            Impedance type (inv_time/aux_time/num_board/...)
        value : dict
            id : str
                Emme matrix id
            description : dict
                Matrix description
    count_zone_boardings : bool (optional)
        Whether assignment is performed only to count fare zone boardings
    """
<<<<<<< HEAD
    def __init__(self, ass_class, demand_mtx_id, time_mtx_id, dist_mtx_id,
                 trip_part, count_zone_boardings=False):
=======
    def __init__(self, ass_class, headway_attribute, demand_mtx, result_mtx,
            count_zone_boardings=False):
        self.demand_mtx = demand_mtx
        self.result_mtx = result_mtx
>>>>>>> 6f22edbc
        no_penalty = dict.fromkeys(["at_nodes", "on_lines", "on_segments"])
        no_penalty["global"] = {
            "penalty": 0, 
            "perception_factor": 1,
        }
        self.transit_spec = {
            "type": "EXTENDED_TRANSIT_ASSIGNMENT",
            "modes": param.transit_assignment_modes,
            "demand": demand_mtx_id,
            "waiting_time": {
                "headway_fraction": param.standard_headway_fraction,
                "effective_headways": headway_attribute,
                "spread_factor": 1,
                "perception_factor": param.waiting_time_perception_factor
            },
            "boarding_time": {
                "global": None,
                "at_nodes": None,
                "on_lines": {
                    "penalty": "ut3",
                    "perception_factor": 1
                },
                "on_segments": param.extra_waiting_time,
            },
            # Boarding cost is defined for each journey level separately,
            # so here we just set the default to zero.
            "boarding_cost": no_penalty,
            "in_vehicle_time": {
                "perception_factor": 1
            },
            "aux_transit_time": param.aux_transit_time,
            "flow_distribution_at_origins": {
                "choices_at_origins": "OPTIMAL_STRATEGY",
            },
            "flow_distribution_at_regular_nodes_with_aux_transit_choices": {
                "choices_at_regular_nodes": "OPTIMAL_STRATEGY",
            },
            "flow_distribution_between_lines": {
                "consider_total_impedance": False
            },
            "journey_levels": None,
            "performance_settings": param.performance_settings,
        }

        self.ntw_results_spec = {
            "type": "EXTENDED_TRANSIT_NETWORK_RESULTS",
            "on_segments": {
                "transit_volumes": "@{}_vol".format(ass_class),
                "total_boardings": "@{}_boa".format(ass_class),
                "transfer_boardings": "@{}_trb".format(ass_class),
                }
            }
        if count_zone_boardings:
            jlevel1 = JourneyLevel(boarded=False, ass_class=ass_class, count_zone_boardings=True)
            jlevel2 = JourneyLevel(boarded=True, ass_class=ass_class, count_zone_boardings=True)
            mtx_results_spec = {
                "type": "EXTENDED_TRANSIT_MATRIX_RESULTS",
                "by_mode_subset": {
                    "modes": param.transit_modes,
                    "distance": dist_mtx_id,
                    "actual_total_boarding_costs": trip_part["board_cost"]["id"],
                },
            }
        else:
            jlevel1 = JourneyLevel(boarded=False, ass_class=ass_class)
            jlevel2 = JourneyLevel(boarded=True, ass_class=ass_class)
            mtx_results_spec = {
                "type": "EXTENDED_TRANSIT_MATRIX_RESULTS",
                "total_impedance": time_mtx_id,
                "total_travel_time": trip_part["total_time"]["id"],
                "actual_first_waiting_times": trip_part["fw_time"]["id"],
                "actual_total_waiting_times": trip_part["tw_time"]["id"],
                "by_mode_subset": {
                    "modes": param.transit_assignment_modes,
                    "distance": dist_mtx_id,
                    "avg_boardings": trip_part["num_board"]["id"],
                    "actual_total_boarding_times": trip_part["board_time"]["id"],
                    "actual_in_vehicle_times": trip_part["inv_time"]["id"],
                    "actual_aux_transit_times": trip_part["aux_time"]["id"],
                },
            }

        self.transit_spec["journey_levels"] = [jlevel1.spec, jlevel2.spec]
        self.transit_result_spec = mtx_results_spec
<|MERGE_RESOLUTION|>--- conflicted
+++ resolved
@@ -16,7 +16,8 @@
     ----------
     ass_class : str
         Assignment class (transit_work/transit_leisure)
-<<<<<<< HEAD
+    headway_attribute : str
+        Line attribute where headway is stored
     demand_mtx_id : str
         Emme matrix id for demand matrix
     time_mtx_id : str
@@ -24,11 +25,6 @@
     dist_mtx_id : str
         Emme matrix id for distance matrix
     trip_part : dict
-=======
-    headway_attribute : str
-        Line attribute where headway is stored
-    demand_mtx : dict
->>>>>>> 6f22edbc
         key : str
             Impedance type (inv_time/aux_time/num_board/...)
         value : dict
@@ -39,15 +35,9 @@
     count_zone_boardings : bool (optional)
         Whether assignment is performed only to count fare zone boardings
     """
-<<<<<<< HEAD
-    def __init__(self, ass_class, demand_mtx_id, time_mtx_id, dist_mtx_id,
-                 trip_part, count_zone_boardings=False):
-=======
-    def __init__(self, ass_class, headway_attribute, demand_mtx, result_mtx,
-            count_zone_boardings=False):
-        self.demand_mtx = demand_mtx
-        self.result_mtx = result_mtx
->>>>>>> 6f22edbc
+    def __init__(self, ass_class, headway_attribute, demand_mtx_id,
+                 time_mtx_id, dist_mtx_id, trip_part,
+                 count_zone_boardings=False):
         no_penalty = dict.fromkeys(["at_nodes", "on_lines", "on_segments"])
         no_penalty["global"] = {
             "penalty": 0, 
