from __future__ import annotations
from typing import Any, Dict, List, Union
import parameters.assignment as param
from assignment.datatypes.car import Car
from collections.abc import Callable

class CarSpecification:
    """
    Car assignment specification.

    Parameters
    ----------
    extra : assignment_period.AssignmentPeriod.extra()
        Function for generating extra attribute name
        for specific assignment period
    emme_matrices : dict
        key : str
                Assignment class (car_work/transit_leisure/...)
        value : dict
            key : str
                Impedance type (time/cost/dist/...)
            value : str
                Emme matrix id
    """
<<<<<<< HEAD
    def __init__(self, extra, demand_mtx, result_mtx):
=======
    def __init__(self,
                 extra: Callable, 
                 emme_matrices: Dict[str, Union[str, Dict[str, str]]]):
>>>>>>> 5a14cc7d
        self._modes = {}
        self._freight_modes = list(param.freight_dist_unit_cost)
        for mode in param.assignment_modes:
            if mode in self._freight_modes:
                kwargs = {
                    "link_costs": "length",
                    "value_of_time_inv": param.freight_dist_unit_time,
                }
            else:
                kwargs = {"link_costs": extra("total_cost")}
<<<<<<< HEAD
            self._modes[mode] = Car(
                mode, extra, demand_mtx, result_mtx, **kwargs)
        self._spec = {
=======
            self._modes[mode] = Car(mode, extra, emme_matrices[mode], **kwargs)
        self._spec: Dict[str, Any] = {
>>>>>>> 5a14cc7d
            "type": "SOLA_TRAFFIC_ASSIGNMENT",
            "background_traffic": {
                "link_component": param.background_traffic_attr,
                "add_transit_vehicles": False,
            },
            "performance_settings": param.performance_settings,
            "stopping_criteria": None, # This is defined later
        }

<<<<<<< HEAD
    def spec(self, lightweight=False):
=======
    def spec(self, lightweight: bool = False) -> Dict[str, Any]:
>>>>>>> 5a14cc7d
        self._spec["classes"] = [self._modes[mode].spec for mode in self._modes
            if not lightweight or mode not in self._freight_modes]
        return self._spec<|MERGE_RESOLUTION|>--- conflicted
+++ resolved
@@ -22,13 +22,9 @@
             value : str
                 Emme matrix id
     """
-<<<<<<< HEAD
-    def __init__(self, extra, demand_mtx, result_mtx):
-=======
     def __init__(self,
                  extra: Callable, 
                  emme_matrices: Dict[str, Union[str, Dict[str, str]]]):
->>>>>>> 5a14cc7d
         self._modes = {}
         self._freight_modes = list(param.freight_dist_unit_cost)
         for mode in param.assignment_modes:
@@ -39,14 +35,8 @@
                 }
             else:
                 kwargs = {"link_costs": extra("total_cost")}
-<<<<<<< HEAD
-            self._modes[mode] = Car(
-                mode, extra, demand_mtx, result_mtx, **kwargs)
+            self._modes[mode] = Car(mode, extra, emme_matrices[mode], **kwargs)
         self._spec = {
-=======
-            self._modes[mode] = Car(mode, extra, emme_matrices[mode], **kwargs)
-        self._spec: Dict[str, Any] = {
->>>>>>> 5a14cc7d
             "type": "SOLA_TRAFFIC_ASSIGNMENT",
             "background_traffic": {
                 "link_component": param.background_traffic_attr,
@@ -56,11 +46,7 @@
             "stopping_criteria": None, # This is defined later
         }
 
-<<<<<<< HEAD
-    def spec(self, lightweight=False):
-=======
     def spec(self, lightweight: bool = False) -> Dict[str, Any]:
->>>>>>> 5a14cc7d
         self._spec["classes"] = [self._modes[mode].spec for mode in self._modes
             if not lightweight or mode not in self._freight_modes]
         return self._spec