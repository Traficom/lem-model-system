--- conflicted
+++ resolved
@@ -43,11 +43,6 @@
         self.mod_scenario = self.emme_project.modeller.emmebank.scenario(
             first_scenario_id)
 
-<<<<<<< HEAD
-    def prepare_network(self, car_dist_unit_cost=None):
-        """Create matrices, extra attributes and calc background variables."""
-        self._set_stop_code()
-=======
     def prepare_network(self, car_dist_unit_cost=None,
                         time_periods=param.time_periods):
         """Create matrices, extra attributes and calc background variables.
@@ -59,7 +54,7 @@
         time_periods : list of str (optional)
             Time period names, default is aht, pt, iht
         """
->>>>>>> 2542fa2f
+        self._set_stop_code()
         self._add_bus_stops()
         if self.separate_emme_scenarios:
             self.day_scenario = self.emme_project.copy_scenario(
@@ -285,18 +280,8 @@
                 ap.calc_transit_cost(
                     fares, peripheral_cost, self.mapping)
         else:
-<<<<<<< HEAD
             self.assignment_periods[0].calc_transit_cost(
                 fares, peripheral_cost, self.mapping)
-=======
-            cost = default_cost
-        for ap in self.assignment_periods:
-            for transit_class in param.transit_classes:
-                idx = ap.result_mtx["cost"][transit_class]["id"]
-                emmebank.matrix(idx).set_numpy_data(cost, ap.emme_scenario.id)
-            if not self.save_matrices:
-                break
->>>>>>> 2542fa2f
 
     def _copy_matrix(self, mtx_type, ass_class, ass_period_1, ass_period_2):
         from_mtx = ass_period_1.result_mtx[mtx_type][ass_class]
