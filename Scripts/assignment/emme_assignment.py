--- conflicted
+++ resolved
@@ -241,7 +241,6 @@
         # Aggregate results to 24h
         for ap in self.assignment_periods:
             ap.transit_results_links_nodes()
-<<<<<<< HEAD
         network = self.day_scenario.get_network()
         networks = {ap.name: ap.emme_scenario.get_network()
             for ap in self.assignment_periods}
@@ -252,24 +251,11 @@
                 self._node_24h(network, networks, param.segment_results[res])
             log.info("Attribute {} aggregated to 24h (scenario {})".format(
                 res, self.day_scenario.id))
-        ass_classes = list(param.emme_matrices) + ["bus", "aux_transit"]
-        ass_classes.remove("walk")
+        ass_classes = param.transport_classes + ("bus", "aux_transit")
         self._link_24h(network, networks, ass_classes)
         self.day_scenario.publish_network(network)
         log.info("Link attributes aggregated to 24h (scenario {})".format(
             self.day_scenario.id))
-=======
-        for transit_class in param.transit_classes:
-            for res in param.segment_results:
-                self._transit_segment_24h(
-                    transit_class, param.segment_results[res])
-                if res != "transit_volumes":
-                    self._node_24h(
-                        transit_class, param.segment_results[res])
-        ass_classes = param.transport_classes + ("bus", "aux_transit")
-        for ass_class in ass_classes:
-            self._link_24h(ass_class)
->>>>>>> e0d5bccb
 
         # Aggregate and print vehicle kms and link lengths
         kms = dict.fromkeys(ass_classes, 0.0)
