import pandas


import utils.log as log
import parameters.assignment as param
<<<<<<< HEAD
import parameters.zone as zone_param
from abstract_assignment import AssignmentModel, Period
=======
from assignment.abstract_assignment import AssignmentModel, Period
>>>>>>> 7351c5da


class MockAssignmentModel(AssignmentModel):
    def __init__(self, matrices):
        self.matrices = matrices
        log.info("Reading matrices from " + str(self.matrices.path))
        self.result_mtx=param.emme_result_mtx
        emme_scenarios = {"aht": 21, "pt": 22, "iht": 23}
        self.assignment_periods = [MockPeriod(tp, matrices) for tp in emme_scenarios]
    
    @property
    def zone_numbers(self):
        """Numpy array of all zone numbers.""" 
        with self.matrices.open("time", "aht") as mtx:
            zone_numbers = mtx.zone_numbers
        return zone_numbers
    
    @property
    def mapping(self):
        """dict: Dictionary of zone numbers and corresponding indices."""
        with self.matrices.open("time", "aht") as mtx:
            mapping = mtx.mapping
        return mapping

    @property
    def nr_zones(self):
        """int: Number of zones in assignment model."""
        return len(self.zone_numbers)

    def calc_transit_cost(self, fare, peripheral_cost, default_cost=None):
        pass

    def aggregate_results(self, resultdata):
        pass

    def calc_noise(self):
        return pandas.Series(0, zone_param.area_aggregation)

    def prepare_network(self):
        pass

    def init_assign(self, demand):
        pass


class MockPeriod(Period):
    def __init__(self, name, matrices):
        self.name = name
        self.matrices = matrices

    @property
    def zone_numbers(self):
        """Numpy array of all zone numbers.""" 
        with self.matrices.open("time", self.name) as mtx:
            zone_numbers = mtx.zone_numbers
        return zone_numbers

    def assign(self, matrices, iteration=None):
        """Assign cars, bikes and transit for one time period.
        Get travel impedance matrices for one time period from assignment.
        
        Parameters
        ----------
        matrices: dict
            Assignment class (car_work/transit/...) : numpy 2-d matrix
        iteration: int or str
            Iteration number (0, 1, 2, ...) or "last"

        Returns
        -------
        dict
            Type (time/cost/dist) : dict
                Assignment class (car_work/transit_leisure/...) : numpy 2-d matrix
        """
        with self.matrices.open("demand", self.name, self.zone_numbers, 'w') as mtx:
            for ass_class in matrices:
                mtx[ass_class] = matrices[ass_class]
        log.info("Saved demand matrices for " + str(self.name))
        mtxs = {mtx_type: self._get_matrices(mtx_type)
            for mtx_type in ("time", "cost", "dist")}
        for ass_cl in ("transit_work", "transit_leisure"):
            mtxs["time"][ass_cl] = mtxs["time"]["transit_uncongested"]
        if iteration != "last":
            for ass_cl in ("car_work", "car_leisure"):
                mtxs["cost"][ass_cl] += (param.dist_unit_cost
                                         * mtxs["dist"][ass_cl])
        return mtxs
    
    def _get_matrices(self, mtx_type):
        """Get all matrices of specified type.
        
        Parameters
        ----------
        mtx_type : str
            Type (demand/time/transit/...)

        Return
        ------
        dict
            Subtype (car_work/truck/inv_time/...) : numpy 2-d matrix
                Matrix of the specified type
        """
        with self.matrices.open(mtx_type, self.name) as mtx:
            matrices = {mode: mtx[mode] for mode in mtx.matrix_list}
        return matrices<|MERGE_RESOLUTION|>--- conflicted
+++ resolved
@@ -3,12 +3,8 @@
 
 import utils.log as log
 import parameters.assignment as param
-<<<<<<< HEAD
 import parameters.zone as zone_param
-from abstract_assignment import AssignmentModel, Period
-=======
 from assignment.abstract_assignment import AssignmentModel, Period
->>>>>>> 7351c5da
 
 
 class MockAssignmentModel(AssignmentModel):
