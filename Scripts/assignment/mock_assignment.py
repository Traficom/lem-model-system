--- conflicted
+++ resolved
@@ -65,13 +65,8 @@
     def aggregate_results(self, resultdata, mapping):
         pass
 
-<<<<<<< HEAD
     def calc_noise(self, mapping):
-        return pandas.Series(0, mapping.drop_duplicates())
-=======
-    def calc_noise(self):
-        return pandas.Series(0.0, zone_param.area_aggregation)
->>>>>>> 0edee9de
+        return pandas.Series(0.0, mapping.drop_duplicates())
 
     def prepare_network(self, car_dist_unit_cost: Dict[str, float]):
         for ap in self.assignment_periods:
