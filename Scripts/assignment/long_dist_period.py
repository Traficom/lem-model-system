from __future__ import annotations
from typing import TYPE_CHECKING, Dict, Iterable
import numpy

from assignment.assignment_period import AssignmentPeriod
import parameters.assignment as param
from assignment.datatypes.car import CarMode
from assignment.datatypes.car_specification import CarSpecification
if TYPE_CHECKING:
    from assignment.emme_bindings.emme_project import EmmeProject

class WholeDayPeriod(AssignmentPeriod):
    """
    EMME assignment definition for long-distance trips.

    This period represents the whole day and only long-distance modes.
    Cars are assigned with free-flow speed.
    """
    def __init__(self, *args, **kwargs):
        AssignmentPeriod.__init__(self, *args, **kwargs)
        self._long_distance_trips_assigned = False
        for criteria in self.stopping_criteria.values():
                criteria["max_iterations"] = 0

    def prepare(self, dist_unit_cost: Dict[str, float],
                day_scenario: int, save_matrices: bool):
        """Prepare network for assignment.

        Calculate road toll cost and specify car assignment.
        Set boarding penalties and attribute names.

        Parameters
        ----------
        dist_unit_cost : dict
            key : str
                Assignment class (car_work/truck/...)
            value : float
                Length multiplier to calculate link cost
        day_scenario : int
            EMME scenario linked to the whole day
        save_matrices : bool
            Whether matrices will be saved in Emme format for all time periods
        """
        self._prepare_cars(dist_unit_cost, save_matrices, truck_classes=[])
        self._prepare_transit(
            day_scenario, save_standard_matrices=True,
            save_extra_matrices=save_matrices,
            transit_classes=param.long_distance_transit_classes)

    def init_assign(self):
         self._set_car_vdfs(use_free_flow_speeds=True)
         return []

    def get_soft_mode_impedances(self):
        return []

    def assign_trucks_init(self):
         pass

    def assign(self, modes: Iterable[str]
            ) -> Dict[str, Dict[str, numpy.ndarray]]:
        """Assign cars and long-distance transit for whole day.

        Get travel impedance matrices.

        Parameters
        ----------
        modes : Set of str
            The assignment classes for which impedance matrices will be returned

        Returns
        -------
        dict
            Type (time/cost/dist) : dict
                Assignment class (car_work/transit/...) : numpy 2-d matrix
        """
        self._assign_cars(self.stopping_criteria["coarse"])
        self._assign_transit(param.long_distance_transit_classes)
        self._long_distance_trips_assigned = True
        mtxs = self._get_impedances(modes)
        for ass_cl in param.car_classes:
            del mtxs["dist"][ass_cl]
        del mtxs["toll_cost"]
        return mtxs

    def end_assign(self) -> Dict[str, Dict[str, numpy.ndarray]]:
        """Assign cars and long-distance transit for whole day.

        Get travel impedance matrices.

        Returns
        -------
        dict
            Type (time/cost/dist) : dict
                Assignment class (car_work/transit/...) : numpy 2-d matrix
        """
        self._assign_cars(self.stopping_criteria["fine"])
        if not self._long_distance_trips_assigned:
            self._assign_transit(param.long_distance_transit_classes)
<<<<<<< HEAD
        self._calc_transit_network_results(
            param.long_distance_transit_classes)
        return self._get_impedances(param.car_classes
                                    + param.long_distance_transit_classes)
=======
        strategy_paths = self._strategy_paths
        for transit_class in param.long_distance_transit_classes:
            self._calc_transit_network_results(transit_class)
            if self._delete_strat_files:
                strategy_paths[transit_class].unlink(missing_ok=True)
        self._calc_transit_link_results()
        return self._get_impedances(self.transport_classes)
>>>>>>> 5dff9972
<|MERGE_RESOLUTION|>--- conflicted
+++ resolved
@@ -97,17 +97,11 @@
         self._assign_cars(self.stopping_criteria["fine"])
         if not self._long_distance_trips_assigned:
             self._assign_transit(param.long_distance_transit_classes)
-<<<<<<< HEAD
-        self._calc_transit_network_results(
-            param.long_distance_transit_classes)
-        return self._get_impedances(param.car_classes
-                                    + param.long_distance_transit_classes)
-=======
         strategy_paths = self._strategy_paths
         for transit_class in param.long_distance_transit_classes:
             self._calc_transit_network_results(transit_class)
             if self._delete_strat_files:
                 strategy_paths[transit_class].unlink(missing_ok=True)
         self._calc_transit_link_results()
-        return self._get_impedances(self.transport_classes)
->>>>>>> 5dff9972
+        return self._get_impedances((param.car_classes
+                                    + param.long_distance_transit_classes)