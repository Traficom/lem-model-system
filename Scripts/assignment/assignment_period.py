from __future__ import annotations
import numpy # type: ignore
import pandas # type: ignore
import copy

from typing import TYPE_CHECKING, Any, Dict, Optional, Union, Iterable
import utils.log as log
from utils.divide_matrices import divide_matrices
import parameters.assignment as param
from assignment.datatypes.car_specification import CarSpecification
from assignment.datatypes.transit import TransitSpecification
from assignment.datatypes.path_analysis import PathAnalysis
from assignment.abstract_assignment import Period
if TYPE_CHECKING:
    from assignment.emme_bindings.emme_project import EmmeProject
    from emme_context.modeller.emmebank import Scenario # type: ignore


class AssignmentPeriod(Period):
    """
    EMME assignment period definition.

    This typically represents an hour of the day, which may or may not
    have a dedicated EMME scenario. In case it does not have its own
    EMME scenario, assignment results are stored only in extra attributes.

    Parameters
    ----------
    name : str
        Time period name (aht/pt/iht)
    emme_scenario : int
        EMME scenario linked to the time period
    emme_context : assignment.emme_bindings.emme_project.EmmeProject
        Emme project to connect to this assignment
    emme_matrices : dict
        key : str
                Assignment class (car_work/transit_leisure/...)
            value : dict
                key : str
                    Matrix type (demand/time/c
                    
                    t/dist/...)
                value : str
                    EMME matrix id
    separate_emme_scenarios : bool (optional)
        Whether separate scenarios have been created in EMME
        for storing time-period specific network results.
    use_free_flow_speeds : bool (optional)
        Whether traffic assignment is all-or-nothing with free-flow speeds.
    use_stored_speeds : bool (optional)
        Whether traffic assignment is all-or-nothing with speeds stored
        in `#car_time_xxx`. Overrides `use_free_flow_speeds` if this is
        also set to `True`.
    delete_extra_matrices : bool (optional)
        If True, only matrices needed for demand calculation will be
        returned from end assignment.
    """
    def __init__(self, name: str, emme_scenario: int,
                 emme_context: EmmeProject,
                 emme_matrices: Dict[str, Dict[str, Any]],
                 separate_emme_scenarios: bool = False,
                 use_free_flow_speeds: bool = False,
                 use_stored_speeds: bool = False,
                 delete_extra_matrices: bool = False):
        self.name = name
        self.emme_scenario: Scenario = emme_context.modeller.emmebank.scenario(
            emme_scenario)
        self.emme_project = emme_context
        self._separate_emme_scenarios = separate_emme_scenarios
        self.emme_matrices = emme_matrices
        self.use_stored_speeds = use_stored_speeds
        self.use_free_flow_speeds = use_free_flow_speeds
        self.stopping_criteria = copy.deepcopy(
            param.stopping_criteria)
        if use_free_flow_speeds or use_stored_speeds:
            for criteria in self.stopping_criteria.values():
                criteria["max_iterations"] = 0
        self._end_assignment_classes = set(self.emme_matrices)
        if delete_extra_matrices:
            self._end_assignment_classes -= set(param.freight_classes)
            if use_free_flow_speeds:
                self._end_assignment_classes -= set(
                    param.local_transit_classes)
            else:
                self._end_assignment_classes -= set(
                    param.long_distance_transit_classes)

    def extra(self, attr: str) -> str:
        """Add prefix "@" and time-period suffix.

        Parameters
        ----------
        attr : str
            Attribute string to modify

        Returns
        -------
        str
            Modified string
        """
        return "@{}_{}".format(attr, self.name)

    def netfield(self, attr: str) -> str:
        """Add prefix "#" and time-period suffix.

        Parameters
        ----------
        attr : str
            Attribute string to modify

        Returns
        -------
        str
            Modified string
        """
        return "#{}_{}".format(attr, self.name)

    def prepare(self, link_costs: Dict[str, Union[str, float]],
                dist_unit_cost: Dict[str, float]):
        """Prepare network for assignment.

        Calculate road toll cost and specify car assignment.

        Parameters
        ----------
        link_costs : dict
            key : str
                Assignment class (car_work/truck/...)
            value : str or float
                Extra attribute where link cost is found (str) or length
                multiplier to calculate link cost (float)
        dist_unit_cost : dict
            key : str
                Assignment class (car_work/truck/...)
            value : float
                Length multiplier to calculate link cost
        """
        self._dist_unit_cost = dist_unit_cost
        if self.emme_scenario.network_field(
                "LINK", self.netfield("hinta")) is not None:
            self._calc_road_cost(link_costs)
        self._car_spec = CarSpecification(
            self.extra, self.emme_matrices, link_costs)

    def prepare_transit(self, segment_results: Dict[str, Dict[str, str]],
                        park_and_ride_results: Dict[str, Union[str, bool]]):
        """Prepare network for transit assignment.

        Set boarding penalties and attribute names.

        Parameters
        ----------
        segment_results : dict
            key : str
                Transit class (transit_work/transit_leisure)
            value : dict
                key : str
                    Segment result (transit_volumes/...)
                value : str
                    Extra attribute name (@transit_work_vol_aht/...)
        park_and_ride_results : dict
            key : str
                Transit class (transit_work/transit_leisure/...)
            value : str or False
                Extra attribute name for park-and-ride aux volume if
                this is park-and-ride assignment, else False
        """
        self._segment_results = segment_results
        self._park_and_ride_results = park_and_ride_results
        self._calc_boarding_penalties()
        self._specify()
        self._set_transit_vdfs()
        self._set_walk_time()
        self._long_distance_trips_assigned = False

    def init_assign(self):
        self._assign_pedestrians()
        self._set_bike_vdfs()
        self._assign_bikes(self.emme_matrices["bike"]["dist"], "all")

    def assign_trucks_init(self):
        if not self.use_free_flow_speeds:
            self._set_car_vdfs(use_free_flow_speeds=True)
            self._init_truck_times()
            self._assign_trucks()
            self._calc_background_traffic(include_trucks=True)
        self._set_car_vdfs(self.use_free_flow_speeds)

    def assign(self, modes: Iterable[str]
            ) -> Dict[str, Dict[str, numpy.ndarray]]:
        """Assign cars and transit for one time period.

        Get travel impedance matrices for one time period from assignment.

        Parameters
        ----------
        modes : Set of str
            The assignment classes for which impedance matrices will be returned

        Returns
        -------
        dict
            Type (time/cost/dist) : dict
                Assignment class (car_work/transit/...) : numpy 2-d matrix
        """
        if not self._separate_emme_scenarios:
            self._calc_background_traffic(include_trucks=True)
        self._assign_cars(self.stopping_criteria["coarse"])
        if self.use_free_flow_speeds:
            self._assign_transit(param.long_distance_transit_classes)
            self._long_distance_trips_assigned = True
        else:
            self._assign_transit()
        mtxs = self._get_impedances(modes)
        for ass_cl in param.car_classes:
            mtxs["cost"][ass_cl] += self._dist_unit_cost[ass_cl] * mtxs["dist"][ass_cl]
        return mtxs

    def end_assign(self) -> Dict[str, Dict[str, numpy.ndarray]]:
        """Assign bikes, cars, trucks and transit for one time period.

        Get travel impedance matrices for one time period from assignment.

        Returns
        -------
        dict
            Type (time/cost/dist) : dict
                Assignment class (car_work/transit/...) : numpy 2-d matrix
        """
        if not self.use_free_flow_speeds:
            self._set_bike_vdfs()
            self._assign_bikes(self.emme_matrices["bike"]["dist"], "all")
            self._set_car_vdfs(self.use_free_flow_speeds)
        if not self._separate_emme_scenarios:
            self._calc_background_traffic(include_trucks=True)
        self._assign_cars(self.stopping_criteria["fine"])
        self._set_car_vdfs(use_free_flow_speeds=True)
        self._assign_trucks()
        if self.use_free_flow_speeds:
            if not self._long_distance_trips_assigned:
                self._assign_transit(param.long_distance_transit_classes)
            self._calc_transit_network_results(
                param.long_distance_transit_classes)
        else:
            self._assign_transit(param.transit_classes)
            self._calc_transit_network_results()
        return self._get_impedances(self._end_assignment_classes)

    def _get_impedances(self, assignment_classes: Iterable[str]):
        mtxs = {imp_type: self._get_matrices(imp_type, assignment_classes)
            for imp_type in ("time", "cost", "dist", "car_time",
                             "loc_time", "aux_time", "park_cost")}
        for mode in mtxs["time"]:
            try:
                divide_matrices(
                    mtxs["dist"][mode], mtxs["time"][mode]/60,
                    f"OD speed (km/h) {mode}")
            except KeyError:
                pass
        # fix the emme path analysis results
        # (dist and cost are zero if path not found but we want it to
        # be the default value 999999)
        for mtx_type in ("cost", "dist"):
            for mtx_class in mtxs[mtx_type]:
                path_not_found = mtxs["time"][mtx_class] > 999999
                mtxs[mtx_type][mtx_class][path_not_found] = 999999
        return mtxs

    def calc_transit_cost(self, fares: pandas.DataFrame):
        """Insert line costs.
        
        Parameters
        ----------
        fares : pandas.DataFrame
            Transit fare zone specification
        """
        network = self.emme_scenario.get_network()
        penalty_attr = param.line_penalty_attr.replace("us", "data")
        op_attr = param.line_operator_attr.replace("ut", "data")
        long_dist_transit_modes = {mode for mode_set
            in param.long_dist_transit_modes.values() for mode in mode_set}
        for mode in long_dist_transit_modes:
            if network.mode(mode) is None:
                raise AttributeError(f"Long-dist mode {mode} does not exist.")
        for line in network.transit_lines():
            fare = fares[line[op_attr]]
            for segment in line.segments():
                segment[param.dist_fare_attr] = (fare["dist"]
                                                 * segment.link.length)
                segment[penalty_attr] = segment[param.dist_fare_attr]
            line[param.board_fare_attr] = fare["firstb"]
            line[param.board_long_dist_attr] = (line[param.board_fare_attr]
                if line.mode.id in long_dist_transit_modes else 0)
        self.emme_scenario.publish_network(network)

    def transit_results_links_nodes(self):
        """
        Calculate and sum transit results to link and nodes.
        """
        network = self.emme_scenario.get_network()
        segres = self._segment_results
        for tc in segres:
            for res in segres[tc]:
                nodeattr = self.extra(tc[:10]+"n_"+param.segment_results[res])
                for segment in network.transit_segments():
                    if res == "transit_volumes":
                        if segment.link is not None:
                            segment.link[self.extra(tc)] += segment[segres[tc][res]]
                    else:
                        segment.i_node[nodeattr] += segment[segres[tc][res]]
        self.emme_scenario.publish_network(network)

    def get_car_times(self) -> Dict[str, float]:
        """Get dict of link car travel times for links within sub-model.

        Returns
        -------
        dict
            key : str
                Link id
            value : float
                Link car travel time
        """
        time_attr = self.netfield("car_time")
        network = self.emme_scenario.get_network()
        return {link.id.replace('-', '\t'): link[time_attr]
            for link in network.links() if link.i_node["#subarea"] == 2}

    def _set_car_vdfs(self, use_free_flow_speeds: bool = False):
        log.info("Sets car functions for scenario {}".format(
            self.emme_scenario.id))
        network = self.emme_scenario.get_network()
        car_time_attr = self.netfield("car_time")
        main_mode = network.mode(param.main_mode)
        car_modes = {
            network.mode(param.assignment_modes["car_work"]),
            network.mode(param.assignment_modes["truck"])
        }
        park_and_ride_mode = network.mode(param.park_and_ride_mode)
        car_time_zero = []
        car_time_ok = False
        for link in network.links():
            linktype = link.type % 100
            if link.type > 80 and linktype in param.roadclasses:
                # Car link with standard attributes
                roadclass = param.roadclasses[linktype]
                if link.volume_delay_func != 90:
                    if self.use_stored_speeds or use_free_flow_speeds:
                        link.volume_delay_func = 91
                    else:
                        link.volume_delay_func = roadclass.volume_delay_func
                link.data1 = roadclass.lane_capacity
                link.data2 = roadclass.free_flow_speed
            elif linktype in param.custom_roadtypes:
                # Custom car link
                if link.volume_delay_func != 90:
                    if self.use_stored_speeds or use_free_flow_speeds:
                        link.volume_delay_func = 91
                    else:
                        link.volume_delay_func = linktype - 90
                for linktype in param.roadclasses:
                    roadclass = param.roadclasses[linktype]
                    if (link.volume_delay_func == roadclass.volume_delay_func
                            and link.data2 > roadclass.free_flow_speed-1):
                        # Find the most appropriate road class
                        break
            else:
                # Link with no car traffic
                link.volume_delay_func = 0
            if link["#buslane"]:
                if (link.num_lanes == 3
                        and roadclass.num_lanes == ">=3"):
                    roadclass = param.roadclasses[linktype - 1]
                    link.data1 = roadclass.lane_capacity
                if link.volume_delay_func not in (90, 91):
                    link.volume_delay_func += 5
            if self.use_stored_speeds:
                if car_modes & link.modes:
                    car_time = link[car_time_attr]
                    if 0 < car_time < 1440:
                        link.data2 = (link.length / car_time) * 60
                        car_time_ok = True
                    elif car_time == 0:
                        car_time_zero.append(link.id)
                    else:
                        msg = f"Car travel time on link {link.id} is {car_time}"
                        log.error(msg)
                        raise ValueError(msg)
            if car_modes & link.modes:
                link.modes |= {main_mode, park_and_ride_mode}
            else:
                link.modes -= {main_mode, park_and_ride_mode}
        self.emme_scenario.publish_network(network)
        if car_time_zero and not use_free_flow_speeds:
            if car_time_ok:
                links = ", ".join(car_time_zero)
                log.warn(
                    f"Car_time attribute on links {links} "
                     + "is zero. Free flow speed used on these links.")
            else:
                log.warn(
                    "No car times on links. Demand calculation not reliable!")

    def _set_transit_vdfs(self):
        log.info("Sets transit functions for scenario {}".format(
            self.emme_scenario.id))
        network = self.emme_scenario.get_network()
        transit_modesets = {modes[0]: {network.mode(m) for m in modes[1]}
            for modes in param.transit_delay_funcs}
        for link in network.links():
            try:
                next(link.segments())
            except StopIteration:
                # Skip the else clause if no transit segments on link
                pass
            else:
                for modeset in param.transit_delay_funcs:
                    # Check that intersection is not empty,
                    # hence that mode is active on link
                    if transit_modesets[modeset[0]] & link.modes:
                        funcs = param.transit_delay_funcs[modeset]
                        if modeset[0] == "bus":
                            if link["#buslane"]:
                                func = funcs["buslane"]
                            else:
                                func = funcs["no_buslane"]
                        else:
                            func = funcs[self.name]
                        break
                else:
                    msg = f"No transit time function for modes on link {link.id}"
                    log.error(msg)
                    raise ValueError(msg)
                for segment in link.segments():
                    segment.transit_time_func = func
        self.emme_scenario.publish_network(network)

    def _init_truck_times(self):
        """Set truck_time attribute to free-flow travel time.

        Later car assignment will calculate congested truck time,
        but for now we calculate free flow time with max speed 90 km/h.
        """
        network = self.emme_scenario.get_network()
        truck_time_attr = self.extra("truck_time")
        for link in network.links():
            try:
                link[truck_time_attr] = link.length * 60 / min(link.data2, 90)
            except ZeroDivisionError:
                link[truck_time_attr] = 0
        self.emme_scenario.publish_network(network)

    def _set_bike_vdfs(self):
        log.info("Sets bike functions for scenario {}".format(
            self.emme_scenario.id))
        network = self.emme_scenario.get_network()
        main_mode = network.mode(param.main_mode)
        bike_mode = network.mode(param.bike_mode)
        for link in network.links():
            if link.volume_delay_func != 90:
                link.volume_delay_func = 98
            if bike_mode in link.modes:
                link.modes |= {main_mode}
            elif main_mode in link.modes:
                link.modes -= {main_mode}
        self.emme_scenario.publish_network(network)

    def set_matrix(self,
                    ass_class: str,
                    matrix: numpy.ndarray,
                    matrix_type: Optional[str] = "demand"):
        if numpy.isnan(matrix).any():
            msg = ("NAs in demand matrix {} ".format(ass_class)
                   + "would cause infinite loop in Emme assignment.")
            log.error(msg)
            raise ValueError(msg)
        else:
            self.emme_project.modeller.emmebank.matrix(
                self.emme_matrices[ass_class][matrix_type]).set_numpy_data(
                    matrix, scenario_id=self.emme_scenario.id)

    def _get_matrices(self, 
                      mtx_type: str, 
                      assignment_classes: Iterable[str]
            ) -> Dict[str,numpy.ndarray]:
        """Get all matrices of specified type.

        Parameters
        ----------
        mtx_type : str
            Type (demand/time/transit/...)
        assignment_classes : Set of str
            The assignment classes for which impedance matrices will be returned

        Return
        ------
        dict
            Subtype (car_work/truck/inv_time/...) : numpy 2-d matrix
                Matrix of the specified type
        """
        matrices = {}
        for ass_class in assignment_classes:
            if mtx_type in self.emme_matrices.get(ass_class, []):
                if mtx_type == "time" and ass_class in param.car_classes + ("van",):
                    mtx = self._extract_timecost_from_gcost(ass_class)
                elif mtx_type == "time" and ass_class in param.transit_classes:
                    mtx = self._extract_transit_time_from_gcost(ass_class)
                else:
                    mtx = self.get_matrix(ass_class, mtx_type)
                if numpy.any(mtx > 1e10):
                    log.warn(f"Matrix with infinite values: {mtx_type} : {ass_class}.")
                matrices[ass_class] = mtx
        return matrices

    def get_matrix(self,
                    ass_class: str, 
                    matrix_type: str) -> numpy.ndarray:
        """Get matrix with type pair (e.g., demand, car_work).

        Parameters
        ----------
        ass_class : str
            Assignment class (car_work/transit_leisure/truck/...)
        matrix_type : str
            Type (demand/time/cost/...)

        Return
        ------
        numpy 2-d matrix
            Matrix of the specified type
        """
        emme_id = self.emme_matrices[ass_class][matrix_type]
        return (self.emme_project.modeller.emmebank.matrix(emme_id)
                .get_numpy_data(scenario_id=self.emme_scenario.id))

    def _extract_timecost_from_gcost(self, ass_class: str) -> numpy.ndarray:
        """Remove monetary cost from generalized cost.

        Traffic assignment produces a generalized cost matrix.
        To get travel time, monetary cost is removed from generalized cost.
        """
        vot_inv = param.vot_inv[param.vot_classes[ass_class]]
        gcost = self.get_matrix(ass_class, "gen_cost")
        cost = self.get_matrix(ass_class, "cost")
        dist = self.get_matrix(ass_class, "dist")
        time = gcost - vot_inv*(cost + self._dist_unit_cost[ass_class]*dist)
        self.set_matrix(ass_class, time, "time")
        return time

    def _extract_transit_time_from_gcost(self,
            transit_class: str) -> numpy.ndarray:
        """Remove monetary cost from generalized cost.

        Transit assignment produces a generalized cost matrix.
        To get travel time, monetary cost is removed from generalized cost.
        """
        vot_inv = param.vot_inv[param.vot_classes[transit_class]]
        boards = self.get_matrix(transit_class, "num_board") > 0
        transfer_penalty = boards * param.transfer_penalty[transit_class]
        gcost = self.get_matrix(transit_class, "gen_cost")
        cost = (self.get_matrix(transit_class, "inv_cost")
                + self.get_matrix(transit_class, "board_cost"))
        if transit_class in param.mixed_mode_classes:
            cost += (self._dist_unit_cost["car_work"]
                     * self.get_matrix(transit_class, "car_dist"))
        time = self.get_matrix(transit_class, "time")
        path_found = cost < 999999
        time[path_found] = (gcost[path_found]
                            - vot_inv*cost[path_found]
                            - transfer_penalty[path_found])
        self.set_matrix(transit_class, time, "time")
        self.set_matrix(transit_class, cost, "cost")
        return time

    def _calc_background_traffic(self, include_trucks: bool = False):
        """Calculate background traffic (buses)."""
        network = self.emme_scenario.get_network()
        # emme api has name "data3" for ul3
        background_traffic = param.background_traffic_attr.replace(
            "ul", "data")
        # calc @bus and data3
        heavy = [self.extra(ass_class) for ass_class in param.truck_classes]
        park_and_ride = [self._park_and_ride_results[direction]
            for direction in param.mixed_mode_classes]
        for link in network.links():
            if link.type > 100: # If car or bus link
                freq = 0
                for segment in link.segments():
                    segment_hdw = segment.line[self.netfield("hdw")]
                    if 0 < segment_hdw < 900:
                        freq += 60 / segment_hdw
                link[self.extra("bus")] = freq
                link[background_traffic] = 0 if link["#buslane"] else freq
                for direction in park_and_ride:
                    link[background_traffic] += link[direction]
                if include_trucks:
                    for ass_class in heavy:
                        link[background_traffic] += link[ass_class]
        self.emme_scenario.publish_network(network)

    def _set_walk_time(self):
<<<<<<< HEAD
        """Set walk time."""
        network = self.emme_scenario.get_network()
        for link in network.links():
            link[param.aux_transit_time["time"]] = (link.length
                                                    / param.walk_speed
                                                    * 60)
=======
        """Set walk or ferry time to data3"""
        network = self.emme_scenario.get_network()
        walk_time = param.background_traffic_attr.replace("ul", "data")
        for link in network.links():
            linktype = link.type % 100
            if linktype == 44:
                ferry_travel_time = link.length / link.data2 * 60
                link[walk_time] = link[param.ferry_wait_attr] + ferry_travel_time
            else:
                link[walk_time] = link.length / param.walk_speed * 60
>>>>>>> 0943e78c
        self.emme_scenario.publish_network(network)

    def _calc_road_cost(self, link_cost_attrs: Dict[str, str]):
        """Calculate road charges and driving costs for one scenario.

        Parameters
        ----------
        link_cost_attrs : dict
            key : str
                Assignment class (car_work/truck/...)
            value : str or float
                Extra attribute where link cost is found
        """
        log.info("Calculates road charges for time period {}...".format(self.name))
        network = self.emme_scenario.get_network()
        for link in network.links():
            toll_cost = link.length * link[self.netfield("hinta")]
            link[self.extra("toll_cost")] = toll_cost
            for ass_class in link_cost_attrs:
                dist_cost = self._dist_unit_cost[ass_class] * link.length
                link[link_cost_attrs[ass_class]] = toll_cost + dist_cost
        self.emme_scenario.publish_network(network)

    def _calc_boarding_penalties(self, extra_penalty: int = 0):
        """Calculate boarding penalties for transit assignment."""
        # Definition of line specific boarding penalties
        network = self.emme_scenario.get_network()
        if self.use_free_flow_speeds:
            penalties = param.long_boarding_penalty
        else:
            penalties = param.boarding_penalty
        missing_penalties = set()
        penalty_attr = param.boarding_penalty_attr
        for line in network.transit_lines():
            try:
                penalty = penalties[line.mode.id] + extra_penalty
            except KeyError:
                penalty = extra_penalty
                missing_penalties.add(line.mode.id)
            for transit_class, transfer_pen in param.transfer_penalty.items():
                line[penalty_attr + transit_class] = penalty + transfer_pen
        if missing_penalties:
            missing_penalties_str: str = ", ".join(missing_penalties)
            log.warn("No boarding penalty found for transit modes " + missing_penalties_str)
        self.emme_scenario.publish_network(network)

    def _specify(self):
        """Create assignment specifications."""
        self._transit_specs = {tc: TransitSpecification(
                tc, self._segment_results[tc], self._park_and_ride_results[tc],
                param.effective_headway_attr, self.emme_matrices[tc])
            for tc in param.transit_classes}
        self.bike_spec = {
            "type": "STANDARD_TRAFFIC_ASSIGNMENT",
            "classes": [
                {
                    "mode": param.main_mode,
                    "demand": self.emme_matrices["bike"]["demand"],
                    "results": {
                        "od_travel_times": {
                            "shortest_paths": self.emme_matrices["bike"]["time"],
                        },
                        "link_volumes": None, # This is defined later
                    },
                    "analysis": {
                        "results": {
                            "od_values": None, # This is defined later
                        },
                    },
                }
            ],
            "path_analysis": PathAnalysis("ul3").spec,
            "stopping_criteria": {
                "max_iterations": 1,
                "best_relative_gap": 1,
                "relative_gap": 1,
                "normalized_gap": 1,
            },
            "performance_settings": param.performance_settings
        }
        self.walk_spec = {
            "type": "STANDARD_TRANSIT_ASSIGNMENT",
            "modes": param.aux_modes,
            "demand": self.emme_matrices["bike"]["demand"],
            "waiting_time": {
                "headway_fraction": 0.01,
                "effective_headways": "hdw",
                "perception_factor": 0,
            },
            "boarding_time": {
                "penalty": 0,
                "perception_factor": 0,
            },
            "aux_transit_time": {
                "perception_factor": 1,
            },
            "od_results": {
                "transit_times": self.emme_matrices["walk"]["time"],
            },
            "strategy_analysis": {
                "sub_path_combination_operator": "+",
                "sub_strategy_combination_operator": "average",
                "trip_components": {
                    "aux_transit": "length",
                },
                "selected_demand_and_transit_volumes": {
                    "sub_strategies_to_retain": "ALL",
                    "selection_threshold": {
                        "lower": None,
                        "upper": None,
                    },
                },
                "results": {
                    "od_values": self.emme_matrices["walk"]["dist"],
                },
            },
        }

    def _assign_cars(self, 
                     stopping_criteria: Dict[str, Union[int, float]]):
        """Perform car_work traffic assignment for one scenario."""
        log.info("Car assignment started...")
        car_spec = self._car_spec.light_spec()
        car_spec["stopping_criteria"] = stopping_criteria
        assign_report = self.emme_project.car_assignment(
            car_spec, self.emme_scenario)
        network = self.emme_scenario.get_network()
        time_attr = self.netfield("car_time")
        temp_time_attr = param.aux_car_time["time"]
        truck_time_attr = self.extra("truck_time")
        for link in network.links():
            link[time_attr] = link.auto_time
            link[temp_time_attr] = link.auto_time
            # Truck speed limited to 90 km/h
            link[truck_time_attr] = max(link.auto_time, link.length * 0.67)
        self.emme_scenario.publish_network(network)
        log.info("Car assignment performed for scenario {}".format(
            self.emme_scenario.id))
        log.info("Stopping criteria: {}, iteration {} / {}".format(
            assign_report["stopping_criterion"],
            len(assign_report["iterations"]),
            stopping_criteria["max_iterations"]
            ))
        if assign_report["stopping_criterion"] == "MAX_ITERATIONS":
            log.warn("Car assignment not fully converged.")

    def _assign_trucks(self):
        truck_spec = self._car_spec.truck_spec()
        stopping_criteria = copy.deepcopy(param.stopping_criteria["coarse"])
        stopping_criteria["max_iterations"] = 0
        truck_spec["stopping_criteria"] = stopping_criteria
        self.emme_project.car_assignment(
            truck_spec, self.emme_scenario)
        log.info("Truck assignment performed for scenario {}".format(
            self.emme_scenario.id))

    def _assign_bikes(self, 
                      length_mat_id: Union[float, int, str], 
                      length_for_links: str):
        """Perform bike traffic assignment for one scenario.???TYPES"""
        scen = self.emme_scenario
        spec = self.bike_spec
        spec["classes"][0]["results"]["link_volumes"] = self.extra("bike")
        spec["classes"][0]["analysis"]["results"]["od_values"] = length_mat_id
        # Reset ul3 to zero
        netw_spec = {
            "type": "NETWORK_CALCULATION",
            "selections": {
                "link": "all",
            },
            "expression": "0",
            "result": spec["path_analysis"]["link_component"],
            "aggregation": None,
        }
        self.emme_project.network_calc(netw_spec, scen)
        # Define for which links to calculate length and save in ul3
        netw_spec = {
            "type": "NETWORK_CALCULATION",
            "selections": {
                "link": length_for_links,
            },
            "expression": "length",
            "result": spec["path_analysis"]["link_component"],
            "aggregation": None,
        }
        self.emme_project.network_calc(netw_spec, scen)
        log.info("Bike assignment started...")
        self.emme_project.bike_assignment(
            specification=spec, scenario=scen)
        log.info("Bike assignment performed for scenario " + str(scen.id))

    def _assign_pedestrians(self):
        """Perform pedestrian assignment for one scenario."""
        self._set_walk_time()
        log.info("Pedestrian assignment started...")
        self.emme_project.pedestrian_assignment(
            specification=self.walk_spec, scenario=self.emme_scenario)
        log.info("Pedestrian assignment performed for scenario " + str(self.emme_scenario.id)) 

    def _calc_extra_wait_time(self):
        """Calculate extra waiting time for one scenario."""
        network = self.emme_scenario.get_network()
        log.info("Calculates effective headways "
                 + "and cumulative travel times for scenario "
                 + str(self.emme_scenario.id))
        headway_attr = self.netfield("hdw")
        effective_headway_attr = param.effective_headway_attr.replace(
            "ut", "data")
        delay_attr = param.transit_delay_attr.replace("us", "data")
        for line in network.transit_lines():
            func = (param.effective_headway
                if line.mode.id in param.local_transit_modes
                else param.effective_headway_ld)
            hw = line[headway_attr]
            for interval in func:
                if interval[0] <= hw < interval[1]:
                    effective_hw = func[interval](hw - interval[0])
                    break
            line[effective_headway_attr] = effective_hw
            cumulative_length = 0
            cumulative_time = 0
            cumulative_speed = 0
            headway_sd = 0
            for segment in line.segments():
                if segment.dwell_time >= 2:
                    # Time-point stops reset headway deviation
                    cumulative_length = 0
                    cumulative_time = 0
                cumulative_length += segment.link.length
                # Travel time for buses in mixed traffic
                if segment.transit_time_func == 1:
                    cumulative_time += (segment.link.auto_time
                                        + segment.dwell_time)
                # Travel time for buses on bus lanes
                if segment.transit_time_func == 2:
                    cumulative_time += (segment.link.length/segment.link.data2
                                        * 60
                                        + segment.dwell_time)
                # Travel time for trams AHT
                if segment.transit_time_func == 3:
                    speedstr = str(int(segment.link.data1))
                    # Digits 5-6 from end (1-2 from beg.) represent AHT
                    # speed. If AHT speed is less than 10, data1 will 
                    # have only 5 digits.
                    speed = int(speedstr[:-4])
                    cumulative_time += ((segment.link.length / speed) * 60
                                        + segment.dwell_time)
                # Travel time for trams PT
                if segment.transit_time_func == 4:
                    speedstr = str(int(segment.link.data1))
                    # Digits 3-4 from end represent PT speed.
                    speed = int(speedstr[-4:-2])
                    cumulative_time += ((segment.link.length / speed) * 60
                                        + segment.dwell_time)
                # Travel time for trams IHT
                if segment.transit_time_func == 5:
                    speedstr = str(int(segment.link.data1))
                    # Digits 1-2 from end represent IHT speed.
                    speed = int(speedstr[-2:])
                    cumulative_time += ((segment.link.length / speed) * 60
                                        + segment.dwell_time)
                # Travel time for rail
                if segment.transit_time_func == 6:
                    cumulative_time += segment[delay_attr] + segment.dwell_time
                if cumulative_time > 0:
                    cumulative_speed = (cumulative_length
                                        / cumulative_time
                                        * 60)
                # Headway standard deviation for buses and trams
                if line.mode.id in param.headway_sd_func:
                    b = param.headway_sd_func[line.mode.id]
                    headway_sd = (b["asc"]
                                  + b["ctime"]*cumulative_time
                                  + b["cspeed"]*cumulative_speed)
                # Estimated waiting time addition caused by headway deviation
                segment["@wait_time_dev"] = (headway_sd**2
                                             / (2.0*line[effective_headway_attr]))
        self.emme_scenario.publish_network(network)

    def _assign_transit(self, transit_classes=param.local_transit_classes):
        """Perform transit assignment for one scenario."""
        self._calc_extra_wait_time()
        self._set_walk_time()
        log.info("Transit assignment started...")
        for i, transit_class in enumerate(transit_classes):
            spec = self._transit_specs[transit_class]
            if transit_class in param.tour_duration:
                self._set_link_parking_costs(transit_class)
            self.emme_project.transit_assignment(
                specification=spec.transit_spec, scenario=self.emme_scenario,
                add_volumes=i, save_strategies=True, class_name=transit_class)
            self.emme_project.matrix_results(
                spec.transit_result_spec, scenario=self.emme_scenario,
                class_name=transit_class)
            if transit_class in param.long_distance_transit_classes:
                self.emme_project.matrix_results(
                    spec.local_result_spec, scenario=self.emme_scenario,
                    class_name=transit_class)
            if transit_class in param.mixed_mode_classes:
                self.emme_project.matrix_results(
                    spec.park_and_ride_spec, scenario=self.emme_scenario,
                    class_name=transit_class)
        log.info("Transit assignment performed for scenario {}".format(
            str(self.emme_scenario.id)))

    def _set_link_parking_costs(self, transit_class):
        network = self.emme_scenario.get_network()
        avg_days = param.tour_duration[transit_class]["avg"]
        for node in network.nodes():
            parking_cost = node[param.park_cost_attr_n]
            if parking_cost > 0:
                parking_cost *= 0.5 * avg_days
                if transit_class in param.car_access_classes:
                    parking_links = node.incoming_links()
                    other_links = node.outgoing_links()
                else:
                    other_links = node.incoming_links()
                    parking_links = node.outgoing_links()
                for link in parking_links:
                    link[param.park_cost_attr_l] = parking_cost
                for link in other_links:
                    link[param.park_cost_attr_l] = 0
        self.emme_scenario.publish_network(network)

    def _calc_transit_network_results(self,
                                      transit_classes=param.transit_classes):
        """Calculate transit network results for one scenario."""
        log.info("Calculates transit network results")
        for tc in transit_classes:
            self.emme_project.network_results(
                self._transit_specs[tc].ntw_results_spec,
                scenario=self.emme_scenario,
                class_name=tc)
        volax_attr = self.extra("aux_transit")
        network = self.emme_scenario.get_network()
        for link in network.links():
            link[volax_attr] = link.aux_transit_volume
        self.emme_scenario.publish_network(network)<|MERGE_RESOLUTION|>--- conflicted
+++ resolved
@@ -599,17 +599,9 @@
         self.emme_scenario.publish_network(network)
 
     def _set_walk_time(self):
-<<<<<<< HEAD
-        """Set walk time."""
-        network = self.emme_scenario.get_network()
-        for link in network.links():
-            link[param.aux_transit_time["time"]] = (link.length
-                                                    / param.walk_speed
-                                                    * 60)
-=======
         """Set walk or ferry time to data3"""
         network = self.emme_scenario.get_network()
-        walk_time = param.background_traffic_attr.replace("ul", "data")
+        walk_time = param.aux_transit_time["time"]
         for link in network.links():
             linktype = link.type % 100
             if linktype == 44:
@@ -617,7 +609,6 @@
                 link[walk_time] = link[param.ferry_wait_attr] + ferry_travel_time
             else:
                 link[walk_time] = link.length / param.walk_speed * 60
->>>>>>> 0943e78c
         self.emme_scenario.publish_network(network)
 
     def _calc_road_cost(self, link_cost_attrs: Dict[str, str]):
