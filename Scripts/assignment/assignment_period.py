from __future__ import annotations
import numpy # type: ignore
import pandas

from typing import TYPE_CHECKING, Any, Dict, Optional, Union
import utils.log as log
import parameters.assignment as param
import parameters.zone as zone_param
from assignment.datatypes.car_specification import CarSpecification
from assignment.datatypes.transit import TransitSpecification
from assignment.datatypes.journey_level import BOARDED_LOCAL, BOARDED_LONG_D
from assignment.datatypes.path_analysis import PathAnalysis
from assignment.abstract_assignment import Period
if TYPE_CHECKING:
    from assignment.emme_bindings.emme_project import EmmeProject
    from assignment.datatypes.transit_fare import TransitFareZoneSpecification
    from emme_context.modeller.emmebank import Scenario # type: ignore


class AssignmentPeriod(Period):
    """
    EMME assignment period definition.

    This typically represents an hour of the day, which may or may not
    have a dedicated EMME scenario. In case it does not have its own
    EMME scenario, assignment results are stored only in extra attributes.

    Parameters
    ----------
    name : str
        Time period name (aht/pt/iht)
    emme_scenario : int
        EMME scenario linked to the time period
    emme_context : assignment.emme_bindings.emme_project.EmmeProject
<<<<<<< HEAD
        Emme projekt to connect to this assignment
    demand_mtx : dict (optional)
        Dict of matrix numbers representing demand for different
        assignment classes.
    result_mtx : dict (optional)
        Dict of matrix numbers representing results for different
        assignment classes.
    save_matrices : bool (optional)
        Whether matrices will be saved in Emme format for all time periods.
        If false, EMME matrix ids 0-99 will be used for all time periods.
    separate_emme_scenarios : bool (optional)
        Whether separate scenarios have been created in EMME
        for storing time-period specific network results.
    use_free_flow_speeds : bool (optional)
        Whether traffic assignment is all-or-nothing with free-flow speeds.
    use_stored_speeds : bool (optional)
        Whether traffic assignment is all-or-nothing with speeds stored
        in `@car_time_xxx`. Overrides `use_free_flow_speeds` if this is
        also set to `True`.
    """
    def __init__(self, name, emme_scenario, emme_context,
                 demand_mtx=param.emme_demand_mtx,
                 result_mtx=param.emme_result_mtx, save_matrices=False,
                 separate_emme_scenarios=False, use_free_flow_speeds=False,
                 use_stored_speeds=False):
=======
        Emme project to connect to this assignment
    emme_matrices : dict
        key : str
                Assignment class (car_work/transit_leisure/...)
            value : dict
                key : str
                    Matrix type (demand/time/c
                    
                    t/dist/...)
                value : str
                    EMME matrix id
    separate_emme_scenarios : bool (optional)
        Whether separate scenarios have been created in EMME
        for storing time-period specific network results.
    """
    def __init__(self, name: str, emme_scenario: int,
                 emme_context: EmmeProject,
                 emme_matrices: Dict[str, Dict[str, Any]],
                 separate_emme_scenarios: bool = False):
>>>>>>> 5a14cc7d
        self.name = name
        self.emme_scenario: Scenario = emme_context.modeller.emmebank.scenario(
            emme_scenario)
        self.emme_project = emme_context
        self._separate_emme_scenarios = separate_emme_scenarios
        self.emme_matrices = emme_matrices
        self.dist_unit_cost = param.dist_unit_cost
        self.use_stored_speeds = use_stored_speeds
        self.stopping_criteria = copy.deepcopy(
            param.stopping_criteria)
        if use_free_flow_speeds or use_stored_speeds:
            for criteria in self.stopping_criteria.values():
                criteria["max_iterations"] = 0

    def extra(self, attr: str) -> str:
        """Add prefix "@" and time-period suffix.

        Parameters
        ----------
        attr : str
            Attribute string to modify

        Returns
        -------
        str
            Modified string
        """
        return "@{}_{}".format(attr, self.name)

<<<<<<< HEAD
    def prepare(self, segment_results, park_and_ride_results):
=======
    def prepare(self, segment_results: Dict[str,Dict[str,str]]):
>>>>>>> 5a14cc7d
        """Prepare network for assignment.

        Calculate road toll cost, set boarding penalties,
        and add buses to background traffic.

        Parameters
        ----------
        segment_results : dict
            key : str
                Transit class (transit_work/transit_leisure)
            value : dict
                key : str
                    Segment result (transit_volumes/...)
                value : str
                    Extra attribute name (@transit_work_vol_aht/...)
        park_and_ride_results : dict
            key : str
                Transit class (transit_work/transit_leisure/...)
            value : str or False
                Extra attribute name for park-and-ride aux volume if
                this is park-and-ride assignment, else False
        """
        self._segment_results = segment_results
        self._park_and_ride_results = park_and_ride_results
        self._calc_road_cost()
        self._calc_boarding_penalties()
        self._calc_background_traffic()
        self._specify()

    def assign(self, matrices: dict, iteration: Union[int,str]) -> Dict:
        """Assign cars, bikes and transit for one time period.

        Get travel impedance matrices for one time period from assignment.

        Parameters
        ----------
        matrices : dict
            Assignment class (car_work/transit/...) : numpy 2-d matrix
        iteration : int or str
            Iteration number (0, 1, 2, ...) or "init" or "last"

        Returns
        -------
        dict
            Type (time/cost/dist) : dict
                Assignment class (car_work/transit/...) : numpy 2-d matrix
        """
        self._set_emmebank_matrices(matrices, iteration=="last")
        if iteration=="init":
            self._assign_pedestrians()
            self._set_bike_vdfs()
<<<<<<< HEAD
            self._assign_bikes(self.result_mtx["dist"]["bike"]["id"], "all")
=======
            self._assign_bikes(self.emme_matrices["bike"]["dist"], "all")
            self._set_car_and_transit_vdfs()
            if not self._separate_emme_scenarios:
                self._calc_background_traffic()
            self._assign_cars(param.stopping_criteria_coarse)
            self._calc_extra_wait_time()
            self._assign_transit()
>>>>>>> 5a14cc7d
        elif iteration==0:
            self._set_car_and_transit_vdfs()
            if not self._separate_emme_scenarios:
                self._calc_background_traffic()
            self._assign_cars(self.stopping_criteria["coarse"])
            self._calc_extra_wait_time()
            self._assign_transit()
        elif iteration==1:
            if not self._separate_emme_scenarios:
                self._set_car_and_transit_vdfs()
                self._calc_background_traffic()
            self._assign_cars(self.stopping_criteria["coarse"])
            self._calc_extra_wait_time()
            self._assign_transit()
            self._calc_background_traffic(include_trucks=True)
        elif isinstance(iteration, int) and iteration>1:
            if not self._separate_emme_scenarios:
                self._set_car_and_transit_vdfs()
                self._calc_background_traffic(include_trucks=True)
            self._assign_cars(
                self.stopping_criteria["coarse"],lightweight=True)
            self._calc_extra_wait_time()
            self._assign_transit()
        elif iteration=="last":
            self._set_bike_vdfs()
            self._assign_bikes(self.emme_matrices["bike"]["dist"], "all")
            self._set_car_and_transit_vdfs()
            self._calc_background_traffic()
            self._assign_cars(self.stopping_criteria["fine"])
            self._calc_boarding_penalties(is_last_iteration=True)
            self._calc_extra_wait_time()
            self._assign_transit()
            self._calc_transit_network_results()
        else:
            raise ValueError("Iteration number not valid")

        mtxs = {imp_type: self._get_matrices(imp_type, iteration=="last")
            for imp_type in ("time", "cost", "dist")}
        # fix the emme path analysis results
        # (dist and cost are zero if path not found but we want it to
        # be the default value 999999)
        for mtx_type in ("cost", "dist"):
            for mtx_class in mtxs[mtx_type]:
                path_not_found = mtxs["time"][mtx_class] > 999999
                mtxs[mtx_type][mtx_class][path_not_found] = 999999
        if iteration == "last":
            for mtx_class in ("trailer_truck", "truck"):
                # toll costs are not applied to freight, but the cost
                # matrix is automatically populated with default values
                # (999999) so we need to manually fill it with zeroes
                path_found = mtxs["time"][mtx_class] <= 999999
                mtxs["cost"][mtx_class][path_found] = 0
        # adjust impedance
        mtxs["time"]["bike"] = mtxs["time"]["bike"].clip(None, 9999.)
        if iteration != "last":
            for ass_cl in ("car_work", "car_leisure"):
                mtxs["cost"][ass_cl] += self.dist_unit_cost * mtxs["dist"][ass_cl]
        return mtxs

<<<<<<< HEAD
    def calc_transit_cost(self, fares, peripheral_cost, mapping):
        """Insert line costs.
=======
    def calc_transit_cost(self, 
                          fares: TransitFareZoneSpecification, 
                          peripheral_cost: numpy.ndarray, 
                          mapping: dict):
        """Calculate transit zone cost matrix.
        
        Perform multiple transit assignments.
        For each assignment, check if a specific zone has been visited
        by the OD-pair flows. For all the zones that are visited, 
        check if there is a zone combination fare that includes them all.
        If not, distance fare is applied.

        Some fares can be exclusively for municipality citizens
        (i.e., tours starting in that municipality).
>>>>>>> 5a14cc7d
        
        Parameters
        ----------
        fares : pandas.DataFrame
            Transit fare zone specification
        peripheral_cost : numpy 2-d matrix
            Deprecated
        mapping : dict
            Deprecated
        """
        network = self.emme_scenario.get_network()
<<<<<<< HEAD
        penalty_attr = param.line_penalty_attr.replace("us", "data")
        op_attr = param.line_operator_attr.replace("ut", "data")
        for line in network.transit_lines():
            for segment in line.segments():
                segment[param.dist_fare_attr] = (fares["dist"][line[op_attr]]
                                                 * segment.link.length)
                segment[penalty_attr] = segment[param.dist_fare_attr]
            line[param.board_fare_attr] = fares["firstb"][line[op_attr]]
            line[param.board_long_dist_attr] = (line[param.board_fare_attr]
                if line.mode.id in param.long_dist_transit_modes else 0)
        self.emme_scenario.publish_network(network)
=======
        transit_zones = {node.label for node in network.nodes()}
        tc = "transit_work"
        spec = TransitSpecification(
            self._segment_results[tc], self.extra("hw"),
            self.emme_matrices[tc], count_zone_boardings=True)
        is_in_transit_zone_attr = param.is_in_transit_zone_attr.replace(
            "ui", "data")
        for transit_zone in transit_zones:
            # Set tag to 1 for nodes in transit zone and 0 elsewhere
            for node in network.nodes():
                node[is_in_transit_zone_attr] = (node.label == transit_zone)
            self.emme_scenario.publish_network(network)
            # Transit assignment with zone tag as weightless boarding cost
            self.emme_project.transit_assignment(
                specification=spec.transit_spec, scenario=self.emme_scenario,
                save_strategies=True)
            self.emme_project.matrix_results(
                spec.transit_result_spec, self.emme_scenario)
            nr_visits = self._get_matrix(
                tc, "actual_total_boarding_costs")
            # If the number of visits is less than 1, there seems to
            # be an easy way to avoid visiting this transit zone
            has_visited[transit_zone] = (nr_visits > 0.99)
        for centroid in network.centroids():
            # Add transit zone of destination to visited
            has_visited[centroid.label][:, mapping[centroid.number]] = True
        maxfare = 999
        cost = numpy.full_like(nr_visits, maxfare)
        mtx = next(iter(has_visited.values()))
        for zone_combination in fares.zone_fares:
            goes_outside = numpy.full_like(mtx, False)
            for transit_zone in has_visited:
                # Check if the OD-flow has been at a node that is
                # outside of this zone combination
                if transit_zone not in zone_combination:
                    goes_outside |= has_visited[transit_zone]
            is_inside = ~goes_outside
            if zone_combination in fares.exclusive:
                # Calculate fares exclusive for municipality citizens
                exclusion = pandas.DataFrame(
                    is_inside, self.emme_scenario.zone_numbers,
                    self.emme_scenario.zone_numbers)
                municipality = fares.exclusive[zone_combination]
                inclusion = zone_param.municipalities[municipality]
                exclusion.loc[:inclusion[0]-1] = False
                exclusion.loc[inclusion[1]+1:] = False
                is_inside = exclusion.values
            zone_fare = fares.zone_fares[zone_combination]
            # If OD-flow matches several combinations, pick cheapest
            cost[is_inside] = numpy.minimum(cost[is_inside], zone_fare)
        # Replace fare for peripheral zones with fixed matrix
        bounds = zone_param.areas["peripheral"]
        zn = pandas.Index(self.emme_scenario.zone_numbers)
        l, u = zn.slice_locs(bounds[0], bounds[1])
        cost[l:u, :u] = peripheral_cost
        cost[:u, l:u] = peripheral_cost.T
        # Calculate distance-based cost from inv-distance
        dist = self._get_matrix(tc, "dist")
        dist_cost = fares.start_fare + fares.dist_fare*dist
        cost[cost>=maxfare] = dist_cost[cost>=maxfare]
        # Reset boarding penalties
        self._calc_boarding_penalties()
        return cost
>>>>>>> 5a14cc7d

    def transit_results_links_nodes(self):
        """
        Calculate and sum transit results to link and nodes.
        """
        network = self.emme_scenario.get_network()
        segres = self._segment_results
        for tc in segres:
            for res in segres[tc]:
                nodeattr = self.extra(tc[:10]+"n_"+param.segment_results[res])
                for segment in network.transit_segments():
                    if res == "transit_volumes":
                        if segment.link is not None:
                            segment.link[self.extra(tc)] += segment[segres[tc][res]]
                    else:
                        segment.i_node[nodeattr] += segment[segres[tc][res]]
        self.emme_scenario.publish_network(network)

    def _set_car_and_transit_vdfs(self):
        log.info("Sets car and transit functions for scenario {}".format(
            self.emme_scenario.id))
        network = self.emme_scenario.get_network()
        delay_attr = param.transit_delay_attr.replace("us", "data")
        car_time_attr = self.extra("car_time")
        transit_modesets = {modes[0]: {network.mode(m) for m in modes[1]}
            for modes in param.transit_delay_funcs}
        main_mode = network.mode(param.main_mode)
        car_mode = network.mode(param.assignment_modes["car_work"])
        park_and_ride_mode = network.mode(param.park_and_ride_mode)
        for link in network.links():
            # Car volume delay function definition
            linktype = link.type % 100
            if link.type > 80 and linktype in param.roadclasses:
                # Car link with standard attributes
                roadclass = param.roadclasses[linktype]
                if link.volume_delay_func != 90:
                    link.volume_delay_func = roadclass.volume_delay_func
                link.data1 = roadclass.lane_capacity
                link.data2 = roadclass.free_flow_speed
            elif linktype in param.custom_roadtypes:
                # Custom car link
                if link.volume_delay_func != 90:
                    link.volume_delay_func = linktype - 90
                for linktype in param.roadclasses:
                    roadclass = param.roadclasses[linktype]
                    if (link.volume_delay_func == roadclass.volume_delay_func
                            and link.data2 > roadclass.free_flow_speed-1):
                        # Find the most appropriate road class
                        break
            else:
                # Link with no car traffic
                link.volume_delay_func = 0
            if self.use_stored_speeds:
                try:
                    link.data2 = (link.length / link[car_time_attr]) * 60
                except ZeroDivisionError:
                    link.data2 = 0

            # Transit function definition
            for modeset in param.transit_delay_funcs:
                # Check that intersection is not empty,
                # hence that mode is active on link
                if transit_modesets[modeset[0]] & link.modes:
                    funcs = param.transit_delay_funcs[modeset]
                    if modeset[0] == "bus":
                        buslane_code = link.type // 100
                        if buslane_code in param.bus_lane_link_codes[self.name]:
                            # Bus lane
                            if (link.num_lanes == 3
                                    and roadclass.num_lanes == ">=3"):
                                roadclass = param.roadclasses[linktype - 1]
                                link.data1 = roadclass.lane_capacity
                            link.volume_delay_func += 5
                            func = funcs["buslane"]
                            try:
                                bus_delay = (param.buslane_delay
                                             / max(roadclass.free_flow_speed, 30))
                            except UnboundLocalError:
                                log.warn("Bus mode on link {}, type {}".format(
                                    link.id, link.type))
                        else:
                            # No bus lane
                            func = funcs["no_buslane"]
                            try:
                                bus_delay = roadclass.bus_delay
                            except UnboundLocalError:
                                log.warn("Bus mode on link {}, type {}".format(
                                    link.id, link.type))
                        for segment in link.segments():
                            segment[delay_attr] = bus_delay
                    else:
                        func = funcs[self.name]
                    break
            for segment in link.segments():
                segment.transit_time_func = func
            if car_mode in link.modes:
                link.modes |= {main_mode, park_and_ride_mode}
            else:
                link.modes -= {main_mode, park_and_ride_mode}
        self.emme_scenario.publish_network(network)

    def _set_bike_vdfs(self):
        log.info("Sets bike functions for scenario {}".format(
            self.emme_scenario.id))
        network = self.emme_scenario.get_network()
        main_mode = network.mode(param.main_mode)
        bike_mode = network.mode(param.bike_mode)
        for link in network.links():
            linktype = link.type % 100
            if linktype in param.roadclasses:
                roadtype = param.roadclasses[linktype].type
            elif linktype in param.custom_roadtypes:
                roadtype = param.custom_roadtypes[linktype]
            else:
                roadtype = None
            if (roadtype == "motorway" and network.mode('f') in link.modes
                    and link["@pyoratieluokka"] == 0):
                # Force bikes on motorways onto separate bikepaths
                link["@pyoratieluokka"] = 3
            try:
                pathclass = param.bikepath_vdfs[int(link["@pyoratieluokka"])]
            except KeyError:
                link.volume_delay_func = 98
            else:
                if link.volume_delay_func == 90:
                    pass
                elif roadtype in pathclass:
                    link.volume_delay_func = pathclass[roadtype]
                else:
                    link.volume_delay_func = pathclass[None]
            if bike_mode in link.modes:
                link.modes |= {main_mode}
            elif main_mode in link.modes:
                link.modes -= {main_mode}
        self.emme_scenario.publish_network(network)

    def _set_emmebank_matrices(self, 
                               matrices: Dict[str,numpy.ndarray], 
                               is_last_iteration: bool):
        """Set matrices in emmebank.

        Bike matrices are added together, so that only one matrix is to be
        assigned. Similarly, transit matrices are added together if not last
        iteration. However, they are placed in the matrix "transit_work" to
        save space.

        Parameters
        ----------
        matrices : dict
            Assignment class (car_work/transit/...) : numpy 2-d matrix
        is_last_iteration : bool
            Whether this is the end (multiclass congested transit) assignment
        """
        tmp_mtx = {
            "bike": 0,
        }
        if not is_last_iteration:
            tmp_mtx["transit"] = 0
        for mtx in matrices:
            mode = mtx.split('_')[0]
            if mode in tmp_mtx:
                tmp_mtx[mode] += matrices[mtx]
                if mode == "transit":
                    self._set_matrix("transit_work", tmp_mtx[mode])
                else:
                    self._set_matrix(mode, tmp_mtx[mode])
            else:
                self._set_matrix(mtx, matrices[mtx])

    def _set_matrix(self,
                    ass_class: str,
                    matrix: numpy.ndarray,
                    matrix_type: Optional[str] = "demand"):
        if numpy.isnan(matrix).any():
            msg = ("NAs in demand matrix {} ".format(ass_class)
                   + "would cause infinite loop in Emme assignment.")
            log.error(msg)
            raise ValueError(msg)
        else:
            self.emme_project.modeller.emmebank.matrix(
                self.emme_matrices[ass_class][matrix_type]).set_numpy_data(
                    matrix, scenario_id=self.emme_scenario.id)

    def _get_matrices(self, 
                      mtx_type: str, 
                      is_last_iteration: bool=False) -> Dict[str,numpy.ndarray]:
        """Get all matrices of specified type.

        Parameters
        ----------
        mtx_type : str
            Type (demand/time/transit/...)
        is_last_iteration : bool (optional)
            If this is the last iteration, all matrices are returned,
            otherwise freight impedance matrices are skipped

        Return
        ------
        dict
            Subtype (car_work/truck/inv_time/...) : numpy 2-d matrix
                Matrix of the specified type
        """
<<<<<<< HEAD
        matrices = {}
        for subtype in self.result_mtx[mtx_type]:
            if is_last_iteration or subtype not in param.freight_classes:
                if mtx_type == "time" and subtype in param.assignment_modes:
                    mtx = self._extract_timecost_from_gcost(subtype)
                elif mtx_type == "time" and subtype in param.transit_classes:
                    mtx = self._extract_transit_time_from_gcost(subtype)
                else:
                    mtx = self._get_matrix(mtx_type, subtype)
                matrices[subtype] = mtx
=======
        last_iter_classes = param.freight_classes + ("transit_leisure",)
        matrices = {}
        for ass_class, mtx_types in self.emme_matrices.items():
            if (mtx_type in mtx_types and
                    (is_last_iteration or ass_class not in last_iter_classes)):
                if mtx_type == "time" and ass_class in param.assignment_modes:
                    mtx = self._extract_timecost_from_gcost(ass_class)
                elif mtx_type == "time" and ass_class in param.transit_classes:
                    mtx = self._damp_travel_time(ass_class)
                else:
                    mtx = self._get_matrix(ass_class, mtx_type)
                matrices[ass_class] = mtx
        if not is_last_iteration:
            matrices["transit_leisure"] = matrices["transit_work"]
>>>>>>> 5a14cc7d
        return matrices

    def _get_matrix(self, 
                    ass_class: str, 
                    matrix_type: str) -> numpy.ndarray:
        """Get matrix with type pair (e.g., demand, car_work).

        Parameters
        ----------
        ass_class : str
            Assignment class (car_work/transit_leisure/truck/...)
        matrix_type : str
            Type (demand/time/cost/...)

        Return
        ------
        numpy 2-d matrix
            Matrix of the specified type
        """
        emme_id = self.emme_matrices[ass_class][matrix_type]
        return (self.emme_project.modeller.emmebank.matrix(emme_id)
                .get_numpy_data(scenario_id=self.emme_scenario.id))

<<<<<<< HEAD
    def _extract_timecost_from_gcost(self, ass_class):
=======
    def _damp_travel_time(self, demand_type: str):
        """Reduce the impact from first waiting time on total travel time."""
        travel_time = self._get_matrix(demand_type, "time")
        fw_time = self._get_matrix(demand_type, "actual_first_waiting_times")
        wt_weight = param.waiting_time_perception_factor
        return travel_time + wt_weight*((5./3.*fw_time)**0.8 - fw_time)

    def _extract_timecost_from_gcost(self, ass_class: str):
>>>>>>> 5a14cc7d
        """Remove monetary cost from generalized cost.

        Traffic assignment produces a generalized cost matrix.
        To get travel time, monetary cost is removed from generalized cost.
        """
        vot_inv = param.vot_inv[param.vot_classes[ass_class]]
        gcost = self._get_matrix(ass_class, "gen_cost")
        cost = self._get_matrix(ass_class, "cost")
        dist = self._get_matrix(ass_class, "dist")
        if ass_class in ("trailer_truck", "truck"):
            # toll costs are not applied to freight
            time = gcost - vot_inv*param.freight_dist_unit_cost[ass_class]*dist
        else:
            time = gcost - vot_inv*(cost + self.dist_unit_cost*dist)
        self._set_matrix(ass_class, time, "time")
        return time

<<<<<<< HEAD
    def _extract_transit_time_from_gcost(self, transit_class):
        """Remove monetary cost from generalized cost.

        Transit assignment produces a generalized cost matrix.
        To get travel time, monetary cost is removed from generalized cost.
        """
        vot_inv = param.vot_inv[param.vot_classes[transit_class]]
        transfer_penalty = param.transfer_penalty[transit_class] / vot_inv
        num_transfers = (self._get_matrix(
            "trip_part_"+transit_class, "num_board") - 1).clip(0, None)
        gcost = self._get_matrix("gen_cost", transit_class)
        cost = (self._get_matrix("cost", transit_class)
                + self._get_matrix("trip_part_"+transit_class, "board_cost")
                - num_transfers * transfer_penalty)
        time = self._get_matrix("time", transit_class)
        path_found = cost < 999999
        time[path_found] = gcost[path_found] - vot_inv*cost[path_found]
        self._set_matrix(transit_class, time, "time")
        self._set_matrix(transit_class, cost, "cost")
        return time

    def _calc_background_traffic(self, include_trucks=False):
=======
    def _calc_background_traffic(self, include_trucks: bool=False):
>>>>>>> 5a14cc7d
        """Calculate background traffic (buses)."""
        network = self.emme_scenario.get_network()
        # emme api has name "data3" for ul3
        background_traffic = param.background_traffic_attr.replace(
            "ul", "data")
        # calc @bus and data3
        heavy = (self.extra("truck"), self.extra("trailer_truck"))
        park_and_ride = [self._park_and_ride_results[direction]
            for direction in param.park_and_ride_classes]
        for link in network.links():
            if link.type > 100: # If car or bus link
                freq = 0
                for segment in link.segments():
                    segment_hdw = segment.line[self.extra("hdw")]
                    if 0 < segment_hdw < 900:
                        freq += 60 / segment_hdw
                link[self.extra("bus")] = freq
                if link.type // 100 in param.bus_lane_link_codes[self.name]:
                    # Bus lane
                    link[background_traffic] = 0
                else:
                    link[background_traffic] = freq
                for direction in park_and_ride:
                    link[background_traffic] += link[direction]
                if include_trucks:
                    for ass_class in heavy:
                        link[background_traffic] += link[ass_class]
        self.emme_scenario.publish_network(network)

    def _calc_road_cost(self):
        """Calculate road charges and driving costs for one scenario."""
        log.info("Calculates road charges for time period {}...".format(self.name))
        network = self.emme_scenario.get_network()
        for link in network.links():
            toll_cost = link.length * link[self.extra("hinta")]
            dist_cost = self.dist_unit_cost * link.length
            link[self.extra("toll_cost")] = toll_cost
            link[self.extra("total_cost")] = toll_cost + dist_cost
        self.emme_scenario.publish_network(network)

    def _calc_boarding_penalties(self, 
                                 extra_penalty: int = 0, 
                                 is_last_iteration: bool = False):
        """Calculate boarding penalties for transit assignment."""
        # Definition of line specific boarding penalties
        network = self.emme_scenario.get_network()
        if is_last_iteration:
            penalty = param.last_boarding_penalty
        else:
            penalty = param.boarding_penalty
        missing_penalties = set()
        penalty_attr = param.boarding_penalty_attr.replace("ut", "data")
        for line in network.transit_lines():
            try:
                line[penalty_attr] = penalty[line.mode.id] + extra_penalty
            except KeyError:
                missing_penalties.add(line.mode.id)
        if missing_penalties:
            missing_penalties_str: str = ", ".join(missing_penalties)
            log.warn("No boarding penalty found for transit modes " + missing_penalties_str)
        self.emme_scenario.publish_network(network)

    def _specify(self):
        self._car_spec = CarSpecification(self.extra, self.emme_matrices)
        self._transit_specs = {tc: TransitSpecification(
<<<<<<< HEAD
                tc, self._segment_results[tc], self._park_and_ride_results[tc],
                param.effective_headway_attr, self.demand_mtx[tc]["id"],
                self.result_mtx["gen_cost"][tc]["id"],
                self.result_mtx["dist"][tc]["id"],
                self.result_mtx["cost"][tc]["id"],
                self.result_mtx["trip_part_"+tc])
=======
                self._segment_results[tc], self.extra("hw"),
                self.emme_matrices[tc])
>>>>>>> 5a14cc7d
            for tc in param.transit_classes}
        self.bike_spec = {
            "type": "STANDARD_TRAFFIC_ASSIGNMENT",
            "classes": [
                {
                    "mode": param.main_mode,
                    "demand": self.emme_matrices["bike"]["demand"],
                    "results": {
                        "od_travel_times": {
                            "shortest_paths": self.emme_matrices["bike"]["time"],
                        },
                        "link_volumes": None, # This is defined later
                    },
                    "analysis": {
                        "results": {
                            "od_values": None, # This is defined later
                        },
                    },
                }
            ],
            "path_analysis": PathAnalysis("ul3").spec,
            "stopping_criteria": {
                "max_iterations": 1,
                "best_relative_gap": 1,
                "relative_gap": 1,
                "normalized_gap": 1,
            },
            "performance_settings": param.performance_settings
        }
        self.walk_spec = {
            "type": "STANDARD_TRANSIT_ASSIGNMENT",
            "modes": param.aux_modes,
            "demand": self.emme_matrices["bike"]["demand"],
            "waiting_time": {
                "headway_fraction": 0.01,
                "effective_headways": "hdw",
                "perception_factor": 0,
            },
            "boarding_time": {
                "penalty": 0,
                "perception_factor": 0,
            },
            "aux_transit_time": {
                "perception_factor": 1,
            },
            "od_results": {
                "transit_times": self.emme_matrices["walk"]["time"],
            },
            "strategy_analysis": {
                "sub_path_combination_operator": "+",
                "sub_strategy_combination_operator": "average",
                "trip_components": {
                    "aux_transit": "length",
                },
                "selected_demand_and_transit_volumes": {
                    "sub_strategies_to_retain": "ALL",
                    "selection_threshold": {
                        "lower": None,
                        "upper": None,
                    },
                },
                "results": {
                    "od_values": self.emme_matrices["walk"]["dist"],
                },
            },
        }

    def _assign_cars(self, 
                     stopping_criteria: Dict[str, Union[int, float]], 
                     lightweight: bool=False):
        """Perform car_work traffic assignment for one scenario."""
        log.info("Car assignment started...")
        car_spec = self._car_spec.spec(lightweight)
        car_spec["stopping_criteria"] = stopping_criteria
        assign_report = self.emme_project.car_assignment(
            car_spec, self.emme_scenario)
        network = self.emme_scenario.get_network()
        time_attr = self.extra("car_time")
        for link in network.links():
            link[time_attr] = link.auto_time
        self.emme_scenario.publish_network(network)
        log.info("Car assignment performed for scenario {}".format(
            self.emme_scenario.id))
        log.info("Stopping criteria: {}, iteration {} / {}".format(
            assign_report["stopping_criterion"],
            len(assign_report["iterations"]),
            stopping_criteria["max_iterations"]
            ))
        if assign_report["stopping_criterion"] == "MAX_ITERATIONS":
            log.warn("Car assignment not fully converged.")
    
    def _assign_bikes(self, 
                      length_mat_id: Union[float, int, str], 
                      length_for_links: str):
        """Perform bike traffic assignment for one scenario.???TYPES"""
        scen = self.emme_scenario
        spec = self.bike_spec
        spec["classes"][0]["results"]["link_volumes"] = self.extra("bike")
        spec["classes"][0]["analysis"]["results"]["od_values"] = length_mat_id
        # Reset ul3 to zero
        netw_spec = {
            "type": "NETWORK_CALCULATION",
            "selections": {
                "link": "all",
            },
            "expression": "0",
            "result": spec["path_analysis"]["link_component"],
            "aggregation": None,
        }
        self.emme_project.network_calc(netw_spec, scen)
        # Define for which links to calculate length and save in ul3
        netw_spec = {
            "type": "NETWORK_CALCULATION",
            "selections": {
                "link": length_for_links,
            },
            "expression": "length",
            "result": spec["path_analysis"]["link_component"],
            "aggregation": None,
        }
        self.emme_project.network_calc(netw_spec, scen)
        log.info("Bike assignment started...")
        self.emme_project.bike_assignment(
            specification=spec, scenario=scen)
        log.info("Bike assignment performed for scenario " + str(scen.id))

    def _assign_pedestrians(self):
        """Perform pedestrian assignment for one scenario."""
        log.info("Pedestrian assignment started...")
        self.emme_project.pedestrian_assignment(
            specification=self.walk_spec, scenario=self.emme_scenario)
        log.info("Pedestrian assignment performed for scenario " + str(self.emme_scenario.id)) 

    def _calc_extra_wait_time(self):
        """Calculate extra waiting time for one scenario."""
        network = self.emme_scenario.get_network()
        log.info("Calculates effective headways "
                 + "and cumulative travel times for scenario "
                 + str(self.emme_scenario.id))
        headway_attr = self.extra("hdw")
        effective_headway_attr = param.effective_headway_attr.replace(
            "ut", "data")
        delay_attr = param.transit_delay_attr.replace("us", "data")
        func = param.effective_headway
        for line in network.transit_lines():
            hw = line[headway_attr]
            for interval in func:
                if interval[0] <= hw < interval[1]:
                    effective_hw = func[interval](hw - interval[0])
                    break
            line[effective_headway_attr] = effective_hw
            cumulative_length = 0
            cumulative_time = 0
            cumulative_speed = 0
            headway_sd = 0
            for segment in line.segments():
                if segment.dwell_time >= 2:
                    # Time-point stops reset headway deviation
                    cumulative_length = 0
                    cumulative_time = 0
                cumulative_length += segment.link.length
                # Travel time for buses in mixed traffic
                if segment.transit_time_func == 1:
                    cumulative_time += (segment.link.auto_time
                                        + segment.dwell_time)
                # Travel time for buses on bus lanes
                if segment.transit_time_func == 2:
                    cumulative_time += (segment.link.length/segment.link.data2
                                        * 60
                                        + segment.dwell_time)
                # Travel time for trams AHT
                if segment.transit_time_func == 3:
                    speedstr = str(int(segment.link.data1))
                    # Digits 5-6 from end (1-2 from beg.) represent AHT
                    # speed. If AHT speed is less than 10, data1 will 
                    # have only 5 digits.
                    speed = int(speedstr[:-4])
                    cumulative_time += ((segment.link.length / speed) * 60
                                        + segment.dwell_time)
                # Travel time for trams PT
                if segment.transit_time_func == 4:
                    speedstr = str(int(segment.link.data1))
                    # Digits 3-4 from end represent PT speed.
                    speed = int(speedstr[-4:-2])
                    cumulative_time += ((segment.link.length / speed) * 60
                                        + segment.dwell_time)
                # Travel time for trams IHT
                if segment.transit_time_func == 5:
                    speedstr = str(int(segment.link.data1))
                    # Digits 1-2 from end represent IHT speed.
                    speed = int(speedstr[-2:])
                    cumulative_time += ((segment.link.length / speed) * 60
                                        + segment.dwell_time)
                # Travel time for rail
                if segment.transit_time_func == 6:
                    cumulative_time += segment[delay_attr] + segment.dwell_time
                if cumulative_time > 0:
                    cumulative_speed = (cumulative_length
                                        / cumulative_time
                                        * 60)
                # Headway standard deviation for buses and trams
                if line.mode.id in param.headway_sd_func:
                    b = param.headway_sd_func[line.mode.id]
                    headway_sd = (b["asc"]
                                  + b["ctime"]*cumulative_time
                                  + b["cspeed"]*cumulative_speed)
                # Estimated waiting time addition caused by headway deviation
                segment["@wait_time_dev"] = (headway_sd**2
                                             / (2.0*line[effective_headway_attr]))
        self.emme_scenario.publish_network(network)

    def _assign_transit(self):
        """Perform transit assignment for one scenario."""
        log.info("Transit assignment started...")
        for i, transit_class in enumerate(param.transit_classes):
            spec = self._transit_specs[transit_class]
            self.emme_project.transit_assignment(
                specification=spec.transit_spec, scenario=self.emme_scenario,
                add_volumes=i, save_strategies=True, class_name=transit_class)
            self.emme_project.matrix_results(
                spec.transit_result_spec, scenario=self.emme_scenario,
                class_name=transit_class)
        log.info("Transit assignment performed for scenario {}".format(
            str(self.emme_scenario.id)))

    def _calc_transit_network_results(self):
        """Calculate transit network results for one scenario."""
        log.info("Calculates transit network results")
        specs = self._transit_specs
        for tc in specs:
            self.emme_project.network_results(
                specs[tc].ntw_results_spec, scenario=self.emme_scenario,
                class_name=tc)
        volax_attr = self.extra("aux_transit")
        network = self.emme_scenario.get_network()
        for link in network.links():
            link[volax_attr] = link.aux_transit_volume
        self.emme_scenario.publish_network(network)<|MERGE_RESOLUTION|>--- conflicted
+++ resolved
@@ -1,6 +1,6 @@
 from __future__ import annotations
 import numpy # type: ignore
-import pandas
+import copy
 
 from typing import TYPE_CHECKING, Any, Dict, Optional, Union
 import utils.log as log
@@ -32,33 +32,6 @@
     emme_scenario : int
         EMME scenario linked to the time period
     emme_context : assignment.emme_bindings.emme_project.EmmeProject
-<<<<<<< HEAD
-        Emme projekt to connect to this assignment
-    demand_mtx : dict (optional)
-        Dict of matrix numbers representing demand for different
-        assignment classes.
-    result_mtx : dict (optional)
-        Dict of matrix numbers representing results for different
-        assignment classes.
-    save_matrices : bool (optional)
-        Whether matrices will be saved in Emme format for all time periods.
-        If false, EMME matrix ids 0-99 will be used for all time periods.
-    separate_emme_scenarios : bool (optional)
-        Whether separate scenarios have been created in EMME
-        for storing time-period specific network results.
-    use_free_flow_speeds : bool (optional)
-        Whether traffic assignment is all-or-nothing with free-flow speeds.
-    use_stored_speeds : bool (optional)
-        Whether traffic assignment is all-or-nothing with speeds stored
-        in `@car_time_xxx`. Overrides `use_free_flow_speeds` if this is
-        also set to `True`.
-    """
-    def __init__(self, name, emme_scenario, emme_context,
-                 demand_mtx=param.emme_demand_mtx,
-                 result_mtx=param.emme_result_mtx, save_matrices=False,
-                 separate_emme_scenarios=False, use_free_flow_speeds=False,
-                 use_stored_speeds=False):
-=======
         Emme project to connect to this assignment
     emme_matrices : dict
         key : str
@@ -73,12 +46,19 @@
     separate_emme_scenarios : bool (optional)
         Whether separate scenarios have been created in EMME
         for storing time-period specific network results.
+    use_free_flow_speeds : bool (optional)
+        Whether traffic assignment is all-or-nothing with free-flow speeds.
+    use_stored_speeds : bool (optional)
+        Whether traffic assignment is all-or-nothing with speeds stored
+        in `@car_time_xxx`. Overrides `use_free_flow_speeds` if this is
+        also set to `True`.
     """
     def __init__(self, name: str, emme_scenario: int,
                  emme_context: EmmeProject,
                  emme_matrices: Dict[str, Dict[str, Any]],
-                 separate_emme_scenarios: bool = False):
->>>>>>> 5a14cc7d
+                 separate_emme_scenarios: bool = False,
+                 use_free_flow_speeds: bool = False,
+                 use_stored_speeds: bool = False):
         self.name = name
         self.emme_scenario: Scenario = emme_context.modeller.emmebank.scenario(
             emme_scenario)
@@ -108,11 +88,8 @@
         """
         return "@{}_{}".format(attr, self.name)
 
-<<<<<<< HEAD
-    def prepare(self, segment_results, park_and_ride_results):
-=======
-    def prepare(self, segment_results: Dict[str,Dict[str,str]]):
->>>>>>> 5a14cc7d
+    def prepare(self, segment_results: Dict[str, Dict[str, str]],
+                park_and_ride_results: Dict[str, Union[str, bool]]):
         """Prepare network for assignment.
 
         Calculate road toll cost, set boarding penalties,
@@ -164,17 +141,7 @@
         if iteration=="init":
             self._assign_pedestrians()
             self._set_bike_vdfs()
-<<<<<<< HEAD
-            self._assign_bikes(self.result_mtx["dist"]["bike"]["id"], "all")
-=======
             self._assign_bikes(self.emme_matrices["bike"]["dist"], "all")
-            self._set_car_and_transit_vdfs()
-            if not self._separate_emme_scenarios:
-                self._calc_background_traffic()
-            self._assign_cars(param.stopping_criteria_coarse)
-            self._calc_extra_wait_time()
-            self._assign_transit()
->>>>>>> 5a14cc7d
         elif iteration==0:
             self._set_car_and_transit_vdfs()
             if not self._separate_emme_scenarios:
@@ -234,25 +201,11 @@
                 mtxs["cost"][ass_cl] += self.dist_unit_cost * mtxs["dist"][ass_cl]
         return mtxs
 
-<<<<<<< HEAD
-    def calc_transit_cost(self, fares, peripheral_cost, mapping):
-        """Insert line costs.
-=======
     def calc_transit_cost(self, 
                           fares: TransitFareZoneSpecification, 
                           peripheral_cost: numpy.ndarray, 
                           mapping: dict):
-        """Calculate transit zone cost matrix.
-        
-        Perform multiple transit assignments.
-        For each assignment, check if a specific zone has been visited
-        by the OD-pair flows. For all the zones that are visited, 
-        check if there is a zone combination fare that includes them all.
-        If not, distance fare is applied.
-
-        Some fares can be exclusively for municipality citizens
-        (i.e., tours starting in that municipality).
->>>>>>> 5a14cc7d
+        """Insert line costs.
         
         Parameters
         ----------
@@ -264,7 +217,6 @@
             Deprecated
         """
         network = self.emme_scenario.get_network()
-<<<<<<< HEAD
         penalty_attr = param.line_penalty_attr.replace("us", "data")
         op_attr = param.line_operator_attr.replace("ut", "data")
         for line in network.transit_lines():
@@ -276,71 +228,6 @@
             line[param.board_long_dist_attr] = (line[param.board_fare_attr]
                 if line.mode.id in param.long_dist_transit_modes else 0)
         self.emme_scenario.publish_network(network)
-=======
-        transit_zones = {node.label for node in network.nodes()}
-        tc = "transit_work"
-        spec = TransitSpecification(
-            self._segment_results[tc], self.extra("hw"),
-            self.emme_matrices[tc], count_zone_boardings=True)
-        is_in_transit_zone_attr = param.is_in_transit_zone_attr.replace(
-            "ui", "data")
-        for transit_zone in transit_zones:
-            # Set tag to 1 for nodes in transit zone and 0 elsewhere
-            for node in network.nodes():
-                node[is_in_transit_zone_attr] = (node.label == transit_zone)
-            self.emme_scenario.publish_network(network)
-            # Transit assignment with zone tag as weightless boarding cost
-            self.emme_project.transit_assignment(
-                specification=spec.transit_spec, scenario=self.emme_scenario,
-                save_strategies=True)
-            self.emme_project.matrix_results(
-                spec.transit_result_spec, self.emme_scenario)
-            nr_visits = self._get_matrix(
-                tc, "actual_total_boarding_costs")
-            # If the number of visits is less than 1, there seems to
-            # be an easy way to avoid visiting this transit zone
-            has_visited[transit_zone] = (nr_visits > 0.99)
-        for centroid in network.centroids():
-            # Add transit zone of destination to visited
-            has_visited[centroid.label][:, mapping[centroid.number]] = True
-        maxfare = 999
-        cost = numpy.full_like(nr_visits, maxfare)
-        mtx = next(iter(has_visited.values()))
-        for zone_combination in fares.zone_fares:
-            goes_outside = numpy.full_like(mtx, False)
-            for transit_zone in has_visited:
-                # Check if the OD-flow has been at a node that is
-                # outside of this zone combination
-                if transit_zone not in zone_combination:
-                    goes_outside |= has_visited[transit_zone]
-            is_inside = ~goes_outside
-            if zone_combination in fares.exclusive:
-                # Calculate fares exclusive for municipality citizens
-                exclusion = pandas.DataFrame(
-                    is_inside, self.emme_scenario.zone_numbers,
-                    self.emme_scenario.zone_numbers)
-                municipality = fares.exclusive[zone_combination]
-                inclusion = zone_param.municipalities[municipality]
-                exclusion.loc[:inclusion[0]-1] = False
-                exclusion.loc[inclusion[1]+1:] = False
-                is_inside = exclusion.values
-            zone_fare = fares.zone_fares[zone_combination]
-            # If OD-flow matches several combinations, pick cheapest
-            cost[is_inside] = numpy.minimum(cost[is_inside], zone_fare)
-        # Replace fare for peripheral zones with fixed matrix
-        bounds = zone_param.areas["peripheral"]
-        zn = pandas.Index(self.emme_scenario.zone_numbers)
-        l, u = zn.slice_locs(bounds[0], bounds[1])
-        cost[l:u, :u] = peripheral_cost
-        cost[:u, l:u] = peripheral_cost.T
-        # Calculate distance-based cost from inv-distance
-        dist = self._get_matrix(tc, "dist")
-        dist_cost = fares.start_fare + fares.dist_fare*dist
-        cost[cost>=maxfare] = dist_cost[cost>=maxfare]
-        # Reset boarding penalties
-        self._calc_boarding_penalties()
-        return cost
->>>>>>> 5a14cc7d
 
     def transit_results_links_nodes(self):
         """
@@ -543,18 +430,6 @@
             Subtype (car_work/truck/inv_time/...) : numpy 2-d matrix
                 Matrix of the specified type
         """
-<<<<<<< HEAD
-        matrices = {}
-        for subtype in self.result_mtx[mtx_type]:
-            if is_last_iteration or subtype not in param.freight_classes:
-                if mtx_type == "time" and subtype in param.assignment_modes:
-                    mtx = self._extract_timecost_from_gcost(subtype)
-                elif mtx_type == "time" and subtype in param.transit_classes:
-                    mtx = self._extract_transit_time_from_gcost(subtype)
-                else:
-                    mtx = self._get_matrix(mtx_type, subtype)
-                matrices[subtype] = mtx
-=======
         last_iter_classes = param.freight_classes + ("transit_leisure",)
         matrices = {}
         for ass_class, mtx_types in self.emme_matrices.items():
@@ -563,13 +438,12 @@
                 if mtx_type == "time" and ass_class in param.assignment_modes:
                     mtx = self._extract_timecost_from_gcost(ass_class)
                 elif mtx_type == "time" and ass_class in param.transit_classes:
-                    mtx = self._damp_travel_time(ass_class)
+                    mtx = self._extract_transit_time_from_gcost(ass_class)
                 else:
                     mtx = self._get_matrix(ass_class, mtx_type)
                 matrices[ass_class] = mtx
         if not is_last_iteration:
             matrices["transit_leisure"] = matrices["transit_work"]
->>>>>>> 5a14cc7d
         return matrices
 
     def _get_matrix(self, 
@@ -593,18 +467,7 @@
         return (self.emme_project.modeller.emmebank.matrix(emme_id)
                 .get_numpy_data(scenario_id=self.emme_scenario.id))
 
-<<<<<<< HEAD
-    def _extract_timecost_from_gcost(self, ass_class):
-=======
-    def _damp_travel_time(self, demand_type: str):
-        """Reduce the impact from first waiting time on total travel time."""
-        travel_time = self._get_matrix(demand_type, "time")
-        fw_time = self._get_matrix(demand_type, "actual_first_waiting_times")
-        wt_weight = param.waiting_time_perception_factor
-        return travel_time + wt_weight*((5./3.*fw_time)**0.8 - fw_time)
-
-    def _extract_timecost_from_gcost(self, ass_class: str):
->>>>>>> 5a14cc7d
+    def _extract_timecost_from_gcost(self, ass_class: str) -> numpy.ndarray:
         """Remove monetary cost from generalized cost.
 
         Traffic assignment produces a generalized cost matrix.
@@ -622,7 +485,6 @@
         self._set_matrix(ass_class, time, "time")
         return time
 
-<<<<<<< HEAD
     def _extract_transit_time_from_gcost(self, transit_class):
         """Remove monetary cost from generalized cost.
 
@@ -632,22 +494,19 @@
         vot_inv = param.vot_inv[param.vot_classes[transit_class]]
         transfer_penalty = param.transfer_penalty[transit_class] / vot_inv
         num_transfers = (self._get_matrix(
-            "trip_part_"+transit_class, "num_board") - 1).clip(0, None)
-        gcost = self._get_matrix("gen_cost", transit_class)
-        cost = (self._get_matrix("cost", transit_class)
-                + self._get_matrix("trip_part_"+transit_class, "board_cost")
+            transit_class, "avg_boardings") - 1).clip(0, None)
+        gcost = self._get_matrix(transit_class, "gen_cost")
+        cost = (self._get_matrix(transit_class, "cost")
+                + self._get_matrix(transit_class, "actual_total_boarding_costs")
                 - num_transfers * transfer_penalty)
-        time = self._get_matrix("time", transit_class)
+        time = self._get_matrix(transit_class, "time")
         path_found = cost < 999999
         time[path_found] = gcost[path_found] - vot_inv*cost[path_found]
         self._set_matrix(transit_class, time, "time")
         self._set_matrix(transit_class, cost, "cost")
         return time
 
-    def _calc_background_traffic(self, include_trucks=False):
-=======
-    def _calc_background_traffic(self, include_trucks: bool=False):
->>>>>>> 5a14cc7d
+    def _calc_background_traffic(self, include_trucks: bool = False):
         """Calculate background traffic (buses)."""
         network = self.emme_scenario.get_network()
         # emme api has name "data3" for ul3
@@ -713,17 +572,8 @@
     def _specify(self):
         self._car_spec = CarSpecification(self.extra, self.emme_matrices)
         self._transit_specs = {tc: TransitSpecification(
-<<<<<<< HEAD
                 tc, self._segment_results[tc], self._park_and_ride_results[tc],
-                param.effective_headway_attr, self.demand_mtx[tc]["id"],
-                self.result_mtx["gen_cost"][tc]["id"],
-                self.result_mtx["dist"][tc]["id"],
-                self.result_mtx["cost"][tc]["id"],
-                self.result_mtx["trip_part_"+tc])
-=======
-                self._segment_results[tc], self.extra("hw"),
-                self.emme_matrices[tc])
->>>>>>> 5a14cc7d
+                param.effective_headway_attr, self.emme_matrices[tc])
             for tc in param.transit_classes}
         self.bike_spec = {
             "type": "STANDARD_TRAFFIC_ASSIGNMENT",
