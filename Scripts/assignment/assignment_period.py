import os
import numpy
import pandas
import copy

import utils.log as log
import parameters.assignment as param
import parameters.zone as zone_param
from assignment.datatypes.car_specification import CarSpecification
from assignment.datatypes.transit import TransitSpecification
from assignment.datatypes.path_analysis import PathAnalysis
from assignment.abstract_assignment import Period


class AssignmentPeriod(Period):
    def __init__(self, name, emme_scenario, bike_scenario, emme_context,
                 demand_mtx=param.emme_demand_mtx,
                 result_mtx=param.emme_result_mtx, save_matrices=False):
        self.name = name
        self.emme_scenario = emme_context.modeller.emmebank.scenario(
            emme_scenario)
        self.bike_scenario = emme_context.modeller.emmebank.scenario(
            bike_scenario)
        self.emme_project = emme_context
        if save_matrices:
            self.demand_mtx = copy.deepcopy(demand_mtx)
            self.result_mtx = copy.deepcopy(result_mtx)
        else:
            # Refer to the same matrices for all time periods
            self.demand_mtx = demand_mtx
            self.result_mtx = result_mtx
        self.dist_unit_cost = param.dist_unit_cost

    def prepare(self):
        """Create attributes needed in assignment."""
        for attr in param.emme_attributes.keys():
            extr = self.emme_project.create_extra_attribute(
                extra_attribute_type=param.emme_attributes[attr],
                extra_attribute_name=attr,
                extra_attribute_description="HM40 results attr",
                extra_attribute_default_value=0,
                overwrite=True,
                scenario=self.emme_scenario)
        log.debug("Created extra attributes for scenario {}".format(
            self.emme_scenario))
        self._calc_road_cost()
        self._calc_boarding_penalties()
        self._calc_background_traffic()
        self._specify()

    def assign(self, matrices, iteration):
        """Assign cars, bikes and transit for one time period.

        Get travel impedance matrices for one time period from assignment.

        Parameters
        ----------
        matrices : dict
            Assignment class (car_work/transit/...) : numpy 2-d matrix
        iteration : int or str
            Iteration number (0, 1, 2, ...) or "init" or "last"

        Returns
        -------
        dict
            Type (time/cost/dist) : dict
                Assignment class (car_work/transit/...) : numpy 2-d matrix
        """
        log.info("Assignment starts...")
        self._set_emmebank_matrices(matrices, iteration=="last")
        if iteration=="init":
            self._assign_pedestrians()
            self._set_bike_vdfs()
            self._assign_bikes(self.result_mtx["dist"]["bike"]["id"], "all")
            self._set_car_and_transit_vdfs()
            self._assign_cars(param.stopping_criteria_coarse)
            self._calc_extra_wait_time()
            self._assign_transit()
        elif iteration==0:
            self._assign_cars(param.stopping_criteria_coarse)
            self._calc_extra_wait_time()
            self._assign_transit()
        elif iteration==1:
            self._assign_cars(param.stopping_criteria_coarse)
            self._calc_extra_wait_time()
            self._assign_transit()
            self._calc_background_traffic(include_trucks=True)
        elif isinstance(iteration, int) and iteration>1:
            self._assign_cars(
                param.stopping_criteria_coarse, lightweight=True)
            self._calc_extra_wait_time()
            self._assign_transit()
        elif iteration=="last":
            self._calc_background_traffic()
            self._assign_cars(param.stopping_criteria_fine)
            self._calc_boarding_penalties(is_last_iteration=True)
            self._calc_extra_wait_time()
            self._assign_congested_transit()
            self._set_bike_vdfs()
            self._assign_bikes(self.result_mtx["dist"]["bike"]["id"], "all")
        else:
            raise ValueError("Iteration number not valid")

        mtxs = {imp_type: self._get_emmebank_matrices(imp_type, iteration=="last")
            for imp_type in ("time", "cost", "dist")}
        # fix the emme path analysis results (dist and cost zero if path not found)
        for mtx_type in mtxs:
            for mtx_class in mtxs[mtx_type]:
                mtxs[mtx_type][mtx_class][ mtxs["time"][mtx_class] > 999999 ] = 999999
        # adjust impedance
        mtxs["time"]["bike"] = mtxs["time"]["bike"].clip(None, 9999.)
        for ass_class in ("car_work", "car_leisure"):
            mtxs["time"][ass_class] = self._extract_timecost_from_gcost(
                ass_class)
        mtxs["time"]["transit_work"] = self._damp(
            mtxs["time"]["transit_work"],
            self._get_matrix("trip_part_transit_work", "fw_time"))
        if iteration=="last":
            mtxs["time"]["transit_leisure"] = self._damp(
                mtxs["time"]["transit_leisure"],
                self._get_matrix("trip_part_transit_leisure", "fw_time"))
        else:
            for mtx_type in mtxs:
                mtxs[mtx_type]["transit_leisure"] = mtxs[mtx_type]["transit_work"]
            for ass_cl in ("car_work", "car_leisure"):
                mtxs["cost"][ass_cl] += self.dist_unit_cost * mtxs["dist"][ass_cl]
        return mtxs

    def calc_transit_cost(self, fares, peripheral_cost, mapping):
        """Calculate transit zone cost matrix.
        
        Perform multiple transit assignments.
        For each assignment, check if a specific zone has been visited
        by the OD-pair flows. For all the zones that are visited, 
        check if there is a zone combination fare that includes them all.
        If not, distance fare is applied.

        Some fares can be exclusively for municipality citizens
        (i.e., tours starting in that municipality).
        
        Parameters
        ----------
        fares : dict
            key : str
                Fare type (fare/exclusive/dist_fare/start_fare)
            value : dict
                key : str
                    Zone combination (AB/ABC/...)
                value : float/str
                    Transit fare or name of municipality
        peripheral_cost : numpy 2-d matrix
            Fixed cost matrix for peripheral zones
        mapping : dict
            Dictionary of zone numbers and corresponding indices
        """
        # Move transfer penalty to boarding penalties,
        # a side effect is that it then also affects first boarding
        self._calc_boarding_penalties(5)
        has_visited = {}
        network = self.emme_scenario.get_network()
        transit_zones = set()
        for node in network.nodes():
            transit_zones.add(node.label)
        # check that fare zones exist in network
        log.debug("Network has fare zones {}".format(', '.join(transit_zones)))
        zones_in_zonedata = set(char for char in ''.join(fares["fare"].keys()))
        log.debug("Zonedata has fare zones {}".format(', '.join(zones_in_zonedata)))
        if zones_in_zonedata > transit_zones:
            log.warn("All zones in transit costs do not exist in Emme-network labels.")
        if transit_zones > zones_in_zonedata:
            log.warn("All Emme-node labels do not have transit costs specified.")
        tc = "transit_work"
        spec = TransitSpecification(
<<<<<<< HEAD
            tc, self.demand_mtx[tc]["id"], self.result_mtx["time"][tc]["id"],
            self.result_mtx["dist"][tc]["id"],
            self.result_mtx["trip_part_"+tc],
=======
            "transit_work", "@hw"+self.name, self.demand_mtx, self.result_mtx,
>>>>>>> 6f22edbc
            count_zone_boardings=True)
        for transit_zone in transit_zones:
            # Set tag to 1 for nodes in transit zone and 0 elsewhere
            for node in network.nodes():
                node.data1 = (node.label == transit_zone)
            self.emme_scenario.publish_network(network)
            # Transit assignment with zone tag as weightless boarding cost
            self.emme_project.transit_assignment(
                specification=spec.transit_spec, scenario=self.emme_scenario,
                save_strategies=True)
            self.emme_project.matrix_results(
                spec.transit_result_spec, self.emme_scenario)
            nr_visits = self._get_matrix(
                "trip_part_transit_work", "board_cost")
            # If the number of visits is less than 1, there seems to
            # be an easy way to avoid visiting this transit zone
            has_visited[transit_zone] = (nr_visits >= 1)
        for centroid in network.centroids():
            # Add transit zone of destination to visited
            has_visited[centroid.label][:, mapping[centroid.number]] = True
        maxfare = 999
        cost = numpy.full_like(nr_visits, maxfare)
        mtx = next(iter(has_visited.values()))
        for zone_combination in fares["fare"]:
            goes_outside = numpy.full_like(mtx, False)
            for transit_zone in has_visited:
                # Check if the OD-flow has been at a node that is
                # outside of this zone combination
                if transit_zone not in zone_combination:
                    goes_outside |= has_visited[transit_zone]
            is_inside = ~goes_outside
            if zone_combination in fares["exclusive"]:
                # Calculate fares exclusive for municipality citizens
                exclusion = pandas.DataFrame(
                    is_inside, self.emme_scenario.zone_numbers,
                    self.emme_scenario.zone_numbers)
                municipality = fares["exclusive"][zone_combination]
                inclusion = zone_param.municipalities[municipality]
                exclusion.loc[:inclusion[0]-1] = False
                exclusion.loc[inclusion[1]+1:] = False
                is_inside = exclusion.values
            zone_price = fares["fare"][zone_combination]
            # If OD-flow matches several combinations, pick cheapest
            cost[is_inside] = numpy.minimum(cost[is_inside], zone_price)
        # Replace fare for peripheral zones with fixed matrix
        bounds = zone_param.areas["peripheral"]
        zn = pandas.Index(self.emme_scenario.zone_numbers)
        l, u = zn.slice_locs(bounds[0], bounds[1])
        cost[l:u, :u] = peripheral_cost
        cost[:u, l:u] = peripheral_cost.T
        # Calculate distance-based cost from inv-distance
        dist = self._get_matrix("dist", "transit_work")
        dist_cost = fares["start_fare"] + fares["dist_fare"]*dist
        cost[cost>=maxfare] = dist_cost[cost>=maxfare]
        # Reset boarding penalties
        self._calc_boarding_penalties()
        return cost

    def _set_car_and_transit_vdfs(self):
        log.info("Sets car and transit functions for scenario {}".format(
            self.emme_scenario.id))
        network = self.emme_scenario.get_network()
        l = min(param.roadclasses)
        u = max(param.roadclasses) + 1
        transit_modesets = {modes[0]: {network.mode(m) for m in modes[1]}
            for modes in param.transit_delay_funcs}
        for link in network.links():
            # Car volume delay function definition
            linktype = link.type % 100
            if l <= linktype < u:
                # Car link with standard attributes
                roadclass = param.roadclasses[linktype]
                link.volume_delay_func = roadclass.volume_delay_func
                link.data1 = roadclass.lane_capacity
                link.data2 = roadclass.free_flow_speed
            elif linktype in param.custom_roadtypes:
                # Custom car link
                link.volume_delay_func = linktype - 90
                for linktype in range(l, u):
                    roadclass = param.roadclasses[linktype]
                    if (link.volume_delay_func == roadclass.volume_delay_func
                            and link.data2 > roadclass.free_flow_speed-1):
                        # Find the most appropriate road class
                        break
            elif linktype in (98, 99):
                # Connector link
                link.volume_delay_func = 99
            else:
                # Link with no car traffic
                link.volume_delay_func = 0

            # Transit function definition
            for modeset in param.transit_delay_funcs:
                # Check that intersection is not empty,
                # hence that mode is active on link
                if transit_modesets[modeset[0]] & link.modes:
                    funcs = param.transit_delay_funcs[modeset]
                    if modeset[0] == "bus":
                        buslane_code = link.type // 100
                        if buslane_code in param.bus_lane_link_codes[self.name]:
                            # Bus lane
                            if (link.num_lanes == 3
                                    and roadclass.num_lanes == ">=3"):
                                roadclass = param.roadclasses[linktype - 1]
                                link.data1 = roadclass.lane_capacity
                            link.volume_delay_func += 5
                            func = funcs["buslane"]
                            try:
                                bus_delay = (param.buslane_delay
                                             / max(roadclass.free_flow_speed, 30))
                            except UnboundLocalError:
                                log.warn("Bus mode on link {}, type {}".format(
                                    link.id, link.type))
                        else:
                            # No bus lane
                            func = funcs["no_buslane"]
                            try:
                                bus_delay = roadclass.bus_delay
                            except UnboundLocalError:
                                log.warn("Bus mode on link {}, type {}".format(
                                    link.id, link.type))
                        for segment in link.segments():
                            segment.data2 = bus_delay
                    else:
                        func = funcs[self.name]
                    break
            for segment in link.segments():
                segment.transit_time_func = func
        self.emme_scenario.publish_network(network)

    def _set_bike_vdfs(self):
        log.info("Sets bike functions for scenario {}".format(
            self.bike_scenario.id))
        network = self.bike_scenario.get_network()
        for link in network.links():
            linktype = link.type % 100
            if linktype in param.roadclasses:
                roadtype = param.roadclasses[linktype].type
            elif linktype in param.custom_roadtypes:
                roadtype = param.custom_roadtypes[linktype]
            else:
                roadtype = None
            if (roadtype == "motorway" and network.mode('f') in link.modes
                    and link["@pyoratieluokka"] == 0):
                # Force bikes on motorways onto separate bikepaths
                link["@pyoratieluokka"] = 3
            try:
                pathclass = param.bikepath_vdfs[int(link["@pyoratieluokka"])]
                if roadtype in pathclass:
                    link.volume_delay_func = pathclass[roadtype]
                else:
                    link.volume_delay_func = pathclass[None]
            except KeyError:
                link.volume_delay_func = 99
        self.bike_scenario.publish_network(network)

    def _set_emmebank_matrices(self, matrices, is_last_iteration):
        """Set matrices in emmebank.

        Bike matrices are added together, so that only one matrix is to be
        assigned. Similarly, transit matrices are added together if not last
        iteration. However, they are placed in the matrix "transit_work" to
        save space.

        Parameters
        ----------
        matrices : dict
            Assignment class (car_work/transit/...) : numpy 2-d matrix
        is_last_iteration : bool
            Whether this is the end (multiclass congested transit) assignment
        """
        tmp_mtx = {
            "bike": 0,
        }
        if not is_last_iteration:
            tmp_mtx["transit"] = 0
        for mtx in matrices:
            mode = mtx.split('_')[0]
            if mode in tmp_mtx:
                tmp_mtx[mode] += matrices[mtx]
                if mode == "transit":
                    self._set_matrix("transit_work", tmp_mtx[mode])
                else:
                    self._set_matrix(mode, tmp_mtx[mode])
            else:
                self._set_matrix(mtx, matrices[mtx])

    def _set_matrix(self, mtx_label, matrix, result_type=None):
        if numpy.isnan(matrix).any():
            msg = ("NAs in demand matrix {}. ".format(mtx_label)
                   + "Would cause infinite loop in Emme assignment.")
            log.error(msg)
            raise ValueError(msg)
        elif result_type is None:
            self.emme_project.modeller.emmebank.matrix(
                self.demand_mtx[mtx_label]["id"]).set_numpy_data(matrix)
        else:
            self.emme_project.modeller.emmebank.matrix(
                self.result_mtx[result_type][mtx_label]["id"]).set_numpy_data(matrix)

    def _get_emmebank_matrices(self, mtx_type, is_last_iteration=False):
        """Get all matrices of specified type.

        Parameters
        ----------
        mtx_type : str
            Type (demand/time/transit/...)
        is_last_iteration : bool (optional)
            If this is the last iteration, all matrices are returned,
            otherwise freight impedance matrices are skipped

        Return
        ------
        dict
            Subtype (car_work/truck/inv_time/...) : numpy 2-d matrix
                Matrix of the specified type
        """
        matrices = dict.fromkeys(self.result_mtx[mtx_type].keys())
        if not is_last_iteration:
            for key in param.freight_classes:
                del matrices[key]
        for subtype in matrices:
            matrices[subtype] = self._get_matrix(mtx_type, subtype)
        return matrices

    def _get_matrix(self, assignment_result_type, subtype):
        """Get matrix with type pair (e.g., demand, car_work).

        Parameters
        ----------
        assignment_result_type : str
            Type (demand/time/transit/...)
        subtype : str
            Subtype (car_work/truck/inv_time/...)

        Return
        ------
        numpy 2-d matrix
            Matrix of the specified type
        """
        emme_id = self.result_mtx[assignment_result_type][subtype]["id"]
        return self.emme_project.modeller.emmebank.matrix(emme_id).get_numpy_data()

    def _damp(self, travel_time, fw_time):
        """Reduce the impact from first waiting time on total travel time."""
        wt_weight = param.waiting_time_perception_factor
        return travel_time + wt_weight*((5./3.*fw_time)**0.8 - fw_time)

    def _extract_timecost_from_gcost(self, ass_class):
        """Remove monetary cost from generalized cost."""
        # Traffic assignment produces a generalized cost matrix.
        # To get travel time, monetary cost is removed from generalized cost.
        vot_inv = param.vot_inv[param.vot_classes[ass_class]]
        gcost = self._get_matrix("gen_cost", ass_class)
        cost = self._get_matrix("cost", ass_class)
        dist = self._get_matrix("dist", ass_class)
        time = gcost - vot_inv*(cost + self.dist_unit_cost*dist)
        self._set_matrix(ass_class, time, "time")
        return time

    def _calc_background_traffic(self, include_trucks=False):
        """Calculate background traffic (buses)."""
        network = self.emme_scenario.get_network()
        # emme api has name "data3" for ul3
        background_traffic = param.background_traffic.replace("ul", "data")
        # calc @bus and data3
        for link in network.links():
            segment_freq = 0
            for segment in link.segments():
                segment_hdw = segment.line.headway
                if 0 < segment_hdw < 900:
                    segment_freq += 60 / segment_hdw
            link["@bus"] = segment_freq
            if link.volume_delay_func in [1,2,3,4,5]:
                # If no bus lane
                link[background_traffic] = segment_freq
            else:
                link[background_traffic] = 0
            if include_trucks:
                for ass_class in ("@truck", "@trailer_truck"):
                    link[background_traffic] += link[ass_class]
        self.emme_scenario.publish_network(network)

    def _calc_road_cost(self):
        """Calculate road charges and driving costs for one scenario."""
        log.info("Calculates road charges for scenario {}".format(self.emme_scenario.id))
        network = self.emme_scenario.get_network()
        for link in network.links():
            # Dist-based toll is stored in @hinxx where xx is ah, pt, ih
            toll_cost = link.length * link["@hin"+self.name[:2]]
            dist_cost = self.dist_unit_cost * link.length
            link['@toll_cost'] = toll_cost
            link["@total_cost"] = toll_cost + dist_cost
        self.emme_scenario.publish_network(network)

    def _calc_boarding_penalties(self, extra_penalty=0, is_last_iteration=False):
        """Calculate boarding penalties for transit assignment."""
        # Definition of line specific boarding penalties
        network = self.emme_scenario.get_network()
        if is_last_iteration:
            penalty = param.last_boarding_penalty
        else:
            penalty = param.boarding_penalty
        missing_penalties = set()
        for line in network.transit_lines():
            try:
                line.data3 = penalty[line.mode.id] + extra_penalty
            except KeyError:
                missing_penalties.add(line.mode.id)
        if missing_penalties:
            missing_penalties = ", ".join(missing_penalties)
            log.warn("No boarding penalty found for transit modes " + missing_penalties)
        self.emme_scenario.publish_network(network)

    def _specify(self):
        self._car_spec = CarSpecification(self.demand_mtx, self.result_mtx)
        self._transit_specs = {tc: TransitSpecification(
<<<<<<< HEAD
                tc, self.demand_mtx[tc]["id"],
                self.result_mtx["time"][tc]["id"],
                self.result_mtx["dist"][tc]["id"],
                self.result_mtx["trip_part_"+tc])
=======
                tc, "@hw"+self.name, self.demand_mtx, self.result_mtx)
>>>>>>> 6f22edbc
            for tc in param.transit_classes}
        self.bike_spec = {
            "type": "STANDARD_TRAFFIC_ASSIGNMENT",
            "classes": [
                {
                    "mode": param.bike_mode,
                    "demand": self.demand_mtx["bike"]["id"],
                    "results": {
                        "od_travel_times": {
                            "shortest_paths": self.result_mtx["time"]["bike"]["id"],
                        },
                        "link_volumes": None, # This is defined later
                    },
                    "analysis": {
                        "results": {
                            "od_values": None, # This is defined later
                        },
                    },
                }
            ],
            "path_analysis": PathAnalysis("ul3").spec,
            "stopping_criteria": {
                "max_iterations": 1,
                "best_relative_gap": 1,
                "relative_gap": 1,
                "normalized_gap": 1,
            },
            "performance_settings": param.performance_settings
        }
        self.walk_spec = {
            "type": "STANDARD_TRANSIT_ASSIGNMENT",
            "modes": param.aux_modes,
            "demand": self.demand_mtx["bike"]["id"],
            "waiting_time": {
                "headway_fraction": 0.01,
                "effective_headways": "hdw",
                "perception_factor": 0,
            },
            "boarding_time": {
                "penalty": 0,
                "perception_factor": 0,
            },
            "aux_transit_time": {
                "perception_factor": 1,
            },
            "od_results": {
                "transit_times": self.result_mtx["time"]["walk"]["id"],
            },
            "strategy_analysis": {
                "sub_path_combination_operator": "+",
                "sub_strategy_combination_operator": "average",
                "trip_components": {
                    "aux_transit": "length",
                },
                "selected_demand_and_transit_volumes": {
                    "sub_strategies_to_retain": "ALL",
                    "selection_threshold": {
                        "lower": None,
                        "upper": None,
                    },
                },
                "results": {
                    "od_values": self.result_mtx["dist"]["walk"]["id"],
                },
            },
        }

    def _assign_cars(self, stopping_criteria, lightweight=False):
        """Perform car_work traffic assignment for one scenario."""
        function_file = os.path.join(self.emme_project.path, param.func_car)  # TODO refactor paths out from here
        self.emme_project.process_functions(function_file)
        log.info("Car assignment started...")
        car_spec = self._car_spec.spec(lightweight)
        car_spec["stopping_criteria"] = stopping_criteria
        assign_report = self.emme_project.car_assignment(car_spec, self.emme_scenario)
        log.info("Car assignment performed for scenario " + str(self.emme_scenario.id))
        log.info("Stopping criteria: {}, iteration {} / {}".format(
            assign_report["stopping_criterion"],
            assign_report["iterations"][-1]["number"],
            stopping_criteria["max_iterations"]
            ))
        if assign_report["stopping_criterion"] == "MAX_ITERATIONS":
            log.warn("Car assignment not fully converged.")
    
    def _assign_bikes(self, length_mat_id, length_for_links):
        """Perform bike traffic assignment for one scenario."""
        scen = self.bike_scenario
        function_file = os.path.join(self.emme_project.path, param.func_bike)  # TODO refactor paths out from here
        self.emme_project.process_functions(function_file)
        spec = self.bike_spec
        spec["classes"][0]["results"]["link_volumes"] = "@bike_"+ self.name
        spec["classes"][0]["analysis"]["results"]["od_values"] = length_mat_id
        # Reset ul3 to zero
        netw_spec = {
            "type": "NETWORK_CALCULATION",
            "selections": {
                "link": "all",
            },
            "expression": "0",
            "result": spec["path_analysis"]["link_component"],
            "aggregation": None,
        }
        self.emme_project.network_calc(netw_spec, scen)
        # Define for which links to calculate length and save in ul3
        netw_spec = {
            "type": "NETWORK_CALCULATION",
            "selections": {
                "link": length_for_links,
            },
            "expression": "length",
            "result": spec["path_analysis"]["link_component"],
            "aggregation": None,
        }
        self.emme_project.network_calc(netw_spec, scen)
        log.info("Bike assignment started...")
        self.emme_project.bike_assignment(
            specification=spec, scenario=scen)
        log.info("Bike assignment performed for scenario " + str(scen.id))

    def _assign_pedestrians(self):
        """Perform pedestrian assignment for one scenario."""
        log.info("Pedestrian assignment started...")
        self.emme_project.pedestrian_assignment(
            specification=self.walk_spec, scenario=self.emme_scenario)
        log.info("Pedestrian assignment performed for scenario " + str(self.emme_scenario.id)) 

    def _calc_extra_wait_time(self):
        """Calculate extra waiting time for one scenario."""
        network = self.emme_scenario.get_network()
        # Calculation of cumulative line segment travel time and speed
        log.info("Calculates cumulative travel times for scenario " + str(self.emme_scenario.id))
        for line in network.transit_lines():
            cumulative_length = 0
            cumulative_time = 0
            cumulative_speed = 0
            headway_sd = 0
            for segment in line.segments():
                cumulative_length += segment.link.length
                # Travel time for buses in mixed traffic
                if segment.transit_time_func == 1:
                    cumulative_time += (segment.data2 * segment.link.length
                                        # + segment.link["@timau"]
                                        + segment.link.auto_time
                                        + segment.dwell_time)
                # Travel time for buses on bus lanes
                if segment.transit_time_func == 2:
                    cumulative_time += (segment.data2 * segment.link.length
                                        + segment.dwell_time)
                # Travel time for trams AHT
                if segment.transit_time_func == 3:
                    speedstr = str(int(segment.link.data1))
                    # Digits 5-6 from end (1-2 from beg.) represent AHT
                    # speed. If AHT speed is less than 10, data1 will 
                    # have only 5 digits.
                    speed = int(speedstr[:-4])
                    cumulative_time += ((segment.link.length / speed) * 60
                                        + segment.dwell_time)
                # Travel time for trams PT
                if segment.transit_time_func == 4:
                    speedstr = str(int(segment.link.data1))
                    # Digits 3-4 from end represent PT speed.
                    speed = int(speedstr[-4:-2])
                    cumulative_time += ((segment.link.length / speed) * 60
                                        + segment.dwell_time)
                # Travel time for trams IHT
                if segment.transit_time_func == 5:
                    speedstr = str(int(segment.link.data1))
                    # Digits 1-2 from end represent IHT speed.
                    speed = int(speedstr[-2:])
                    cumulative_time += ((segment.link.length / speed) * 60
                                        + segment.dwell_time)
                if cumulative_time > 0:
                    cumulative_speed = (cumulative_length
                                        / cumulative_time
                                        * 60)
                # Headway standard deviation for buses and trams
                if line.mode.id in param.headway_sd_func:
                    b = param.headway_sd_func[line.mode.id]
                    headway_sd = (b["asc"]
                                  + b["ctime"]*cumulative_time
                                  + b["cspeed"]*cumulative_speed)
                # Estimated waiting time addition caused by headway deviation
                segment["@wait_time_dev"] = headway_sd**2 / (2.0*line.headway)
        self.emme_scenario.publish_network(network)

    def _assign_transit(self):
        """Perform transit assignment for one scenario."""
        log.info("Transit assignment started...")
        # Here we assign all transit in one class, multi-class assignment is
        # performed in last iteration (congested assignment)
        spec = self._transit_specs["transit_work"]
        self.emme_project.transit_assignment(
            specification=spec.transit_spec, scenario=self.emme_scenario,
            save_strategies=True)
        self.emme_project.matrix_results(spec.transit_result_spec, scenario=self.emme_scenario)
        log.info("Transit assignment performed for scenario {}".format(
            str(self.emme_scenario.id)))

    def _assign_congested_transit(self):
        """Perform congested transit assignment for one scenario."""
        log.info("Congested transit assignment started...")
        specs = self._transit_specs
        for tc in specs:
            specs[tc].transit_spec["journey_levels"][1]["boarding_cost"]["global"]["penalty"] = param.transfer_penalty[tc]
        assign_report = self.emme_project.congested_assignment(
            transit_assignment_spec=[specs[tc].transit_spec for tc in specs],
            class_names=specs.keys(),
            congestion_function=param.trass_func,
            stopping_criteria=param.trass_stop,
            log_worksheets=False, scenario=self.emme_scenario,
            save_strategies=True)
        # save results for both classes
        for tc in specs:
            self.emme_project.matrix_results(
                specs[tc].transit_result_spec, scenario=self.emme_scenario,
                class_name=tc)
            self.emme_project.network_results(
                specs[tc].ntw_results_spec, scenario=self.emme_scenario,
                class_name=tc)
        log.info("Congested transit assignment performed for scenario {}".format(
            str(self.emme_scenario.id)))
        log.info("Stopping criteria: {}, iteration {} / {}".format(
            assign_report["stopping_criteria"],
            assign_report["iterations"][-1]["number"],
            param.trass_stop["max_iterations"]
            ))
        if assign_report["stopping_criteria"] == "MAX_ITERATIONS":
            log.warn("Congested transit assignment not fully converged.")<|MERGE_RESOLUTION|>--- conflicted
+++ resolved
@@ -171,13 +171,10 @@
             log.warn("All Emme-node labels do not have transit costs specified.")
         tc = "transit_work"
         spec = TransitSpecification(
-<<<<<<< HEAD
-            tc, self.demand_mtx[tc]["id"], self.result_mtx["time"][tc]["id"],
+            tc, "@hw"+self.name, self.demand_mtx[tc]["id"],
+            self.result_mtx["time"][tc]["id"],
             self.result_mtx["dist"][tc]["id"],
             self.result_mtx["trip_part_"+tc],
-=======
-            "transit_work", "@hw"+self.name, self.demand_mtx, self.result_mtx,
->>>>>>> 6f22edbc
             count_zone_boardings=True)
         for transit_zone in transit_zones:
             # Set tag to 1 for nodes in transit zone and 0 elsewhere
@@ -495,14 +492,10 @@
     def _specify(self):
         self._car_spec = CarSpecification(self.demand_mtx, self.result_mtx)
         self._transit_specs = {tc: TransitSpecification(
-<<<<<<< HEAD
-                tc, self.demand_mtx[tc]["id"],
+                tc, "@hw"+self.name, self.demand_mtx[tc]["id"],
                 self.result_mtx["time"][tc]["id"],
                 self.result_mtx["dist"][tc]["id"],
                 self.result_mtx["trip_part_"+tc])
-=======
-                tc, "@hw"+self.name, self.demand_mtx, self.result_mtx)
->>>>>>> 6f22edbc
             for tc in param.transit_classes}
         self.bike_spec = {
             "type": "STANDARD_TRAFFIC_ASSIGNMENT",
