--- conflicted
+++ resolved
@@ -647,7 +647,6 @@
     def _calc_extra_wait_time(self):
         """Calculate extra waiting time for one scenario."""
         network = self.emme_scenario.get_network()
-<<<<<<< HEAD
         log.info("Calculates effective headways "
                  + "and cumulative travel times for scenario "
                  + str(self.emme_scenario.id))
@@ -655,11 +654,6 @@
         effective_headway_attr = param.effective_headway_attr.replace(
             "ut", "data")
         func = param.effective_headway
-=======
-        headway_attr = self.extra("hw")
-        # Calculation of cumulative line segment travel time and speed
-        log.info("Calculates cumulative travel times for scenario " + str(self.emme_scenario.id))
->>>>>>> 2542fa2f
         for line in network.transit_lines():
             hw = line[headway_attr]
             for interval in func:
@@ -717,12 +711,8 @@
                                   + b["ctime"]*cumulative_time
                                   + b["cspeed"]*cumulative_speed)
                 # Estimated waiting time addition caused by headway deviation
-<<<<<<< HEAD
                 segment["@wait_time_dev"] = (headway_sd**2
                                              / (2.0*line[effective_headway_attr]))
-=======
-                segment["@wait_time_dev"] = headway_sd**2 / (2.0*line[headway_attr])
->>>>>>> 2542fa2f
         self.emme_scenario.publish_network(network)
 
     def _assign_transit(self):
